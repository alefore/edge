--- conflicted
+++ resolved
@@ -1,18 +1,7 @@
-<<<<<<< HEAD
-#include "lib/strings"
-
-// Reflows the current paragraph, based on variable line_prefix_characters, to
-// make each line as long as possible but shorter than the value of variable
-// line_width.
-
-Buffer b = CurrentBuffer();
-
-// Runs a while loop, folding into the current line all lines in the current
-// paragraph (by LineHasPrefix).
-=======
 // Reflows the current paragraph, based on variables `line_prefix_characters`
 // and `paragraph_line_prefix_characters`, to make each line (save for the last
 // one) as long as possible but shorter than the value of variable `line_width`.
+
 #include "lib/strings"
 
 // Should words longer than `line_width` be broken? If false, we'll only break
@@ -20,63 +9,9 @@
 // exceed the desired `line_width`.
 bool break_words = false;
 
-// Checks if a given line starts with the prefix. The line must have an
-// additional character after the prefix for this to be true (in other words,
-// this is false if the line is equal to the prefix).
-bool LineHasPrefix(string prefix, int line_number) {
-  string contents = buffer.line(line_number);
-  return contents.starts_with(prefix) && contents.size() > prefix.size();
-}
-
-bool LineIsInParagraph(string prefix, int line_number) {
-  string contents = buffer.line(line_number);
-  return GetPrefix(contents, buffer.paragraph_line_prefix_characters())
-                 .size() >= prefix.size() &&
-         contents.size() > prefix.size();
-}
-
-// Moves the current position to the first line that follows a line that doesn't
-// have a given prefix.
-//
-// We use `LineIsInParagraph` to allow the first line in the paragraph to have a
-// different prefix.
-//
-// For example, in Markdown, with the cursor at "hey":
-//
-//   * alejandro
-//     forero
-//     cuervo
-//   * bar
-//     foo
-//     hey <- cursor here.
-//     there
-//
-// We want this result:
-//
-//   * alejandro
-//     forero
-//     cuervo
-//   * bar foo hey there
-//
-// That is: the paragraph begins at "bar", not at "foo" nor at "alejandro".
-void ScrollBackToBeginningOfParagraph(string prefix) {
-  SetStatus("Scrolling back to beginning of paragraph.");
-  int line = buffer.position().line();
-  while (line > 0 && LineHasPrefix(prefix, line - 1)) {
-    line--;
-  }
-
-  if (line > 0 && LineIsInParagraph(prefix, line - 1)) {
-    line--;
-  }
-
-  buffer.set_position(LineColumn(line, 0));
-}
-
 // Folds into the current line all lines in the current paragraph (according to
 // LineHasPrefix). The end result is that the current line will contain the
 // entire paragraph (probably being far larger than `buffer.line_width()`).
->>>>>>> 9beb2508
 void FoldNextLineWhilePrefixIs(string prefix) {
   SetStatus("Folding paragraph into a single line.");
   int line = buffer.position().line();
