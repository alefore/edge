string path = buffer.path();

int dot = path.find_last_of(".", path.size());

if (dot == -1) {
  SetStatus("Unable to find extension.");
  return;
}

string ProcessCCInputLine(string line) {
  SetStatus("Got: " + line);
  return line;
}

string Basename(string path) {
  int last_slash = path.find_last_of("/", path.size());
  if (last_slash == -1) {
    return path;
  }
  return path.substr(last_slash + 1, path.size() - (last_slash + 1));
}

buffer.set_editor_commands_path("~/.edge/editor_commands/");

string extension = path.substr(dot + 1, path.size() - dot - 1);
string basename = Basename(path);
if (extension == "cc" || extension == "h") {
  buffer.set_line_prefix_characters(" /");
  //buffer.set_input_line_processor(ProcessCCInputLine);
  SetStatus("Loaded C file (" + extension + ")");
<<<<<<< HEAD
}

if (extension == "py") {
  buffer.set_editor_commands_path("~/.edge/editor_commands/");
  buffer.set_line_prefix_characters(" #");
  SetStatus("Loaded Python file (" + extension + ")");
=======
  return;
}

if (basename == "COMMIT_EDITMSG") {
  buffer.set_line_prefix_characters(" #");
  SetStatus("GIT commit msg");
>>>>>>> 365eee7e
}<|MERGE_RESOLUTION|>--- conflicted
+++ resolved
@@ -28,19 +28,16 @@
   buffer.set_line_prefix_characters(" /");
   //buffer.set_input_line_processor(ProcessCCInputLine);
   SetStatus("Loaded C file (" + extension + ")");
-<<<<<<< HEAD
+  return;
+}
+
+if (basename == "COMMIT_EDITMSG") {
+  buffer.set_line_prefix_characters(" #");
+  SetStatus("GIT commit msg");
 }
 
 if (extension == "py") {
   buffer.set_editor_commands_path("~/.edge/editor_commands/");
   buffer.set_line_prefix_characters(" #");
   SetStatus("Loaded Python file (" + extension + ")");
-=======
-  return;
-}
-
-if (basename == "COMMIT_EDITMSG") {
-  buffer.set_line_prefix_characters(" #");
-  SetStatus("GIT commit msg");
->>>>>>> 365eee7e
 }