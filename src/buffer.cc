#include "buffer.h"

#include <cassert>
#include <cstring>
#include <iostream>
#include <memory>
#include <unordered_set>
#include <sstream>
#include <stdexcept>
#include <string>

extern "C" {
#include <sys/types.h>
#include <sys/wait.h>
#include <unistd.h>
}

#include <glog/logging.h>

#include "char_buffer.h"
#include "editor.h"
#include "file_link_mode.h"
#include "run_command_handler.h"
#include "lazy_string_append.h"
#include "line_marks.h"
#include "server.h"
#include "substring.h"
#include "transformation.h"
#include "transformation_delete.h"
#include "vm/public/value.h"
#include "vm/public/vm.h"
#include "wstring.h"

namespace afc {
namespace editor {

namespace {

using std::unordered_set;

static void RegisterBufferFieldBool(afc::vm::ObjectType* object_type,
                                    const EdgeVariable<char>* variable) {
  using namespace afc::vm;
  assert(variable != nullptr);

  // Getter.
  {
    unique_ptr<Value> callback(new Value(VMType::FUNCTION));
    callback->type.type_arguments.push_back(VMType(VMType::VM_BOOLEAN));
    callback->type.type_arguments.push_back(VMType::ObjectType(object_type));
    callback->callback =
        [variable](vector<unique_ptr<Value>> args) {
          assert(args[0]->type == VMType::OBJECT_TYPE);
          auto buffer = static_cast<OpenBuffer*>(args[0]->user_value.get());
          assert(buffer != nullptr);
          return Value::NewBool(buffer->read_bool_variable(variable));
        };
    object_type->AddField(variable->name(), std::move(callback));
  }

  // Setter.
  {
    unique_ptr<Value> callback(new Value(VMType::FUNCTION));
    callback->type.type_arguments.push_back(VMType(VMType::VM_VOID));
    callback->type.type_arguments.push_back(VMType::ObjectType(object_type));
    callback->type.type_arguments.push_back(VMType(VMType::VM_BOOLEAN));
    callback->callback =
        [variable](vector<unique_ptr<Value>> args) {
          assert(args[0]->type == VMType::OBJECT_TYPE);
          assert(args[1]->type == VMType::VM_BOOLEAN);
          auto buffer = static_cast<OpenBuffer*>(args[0]->user_value.get());
          assert(buffer != nullptr);
          buffer->set_bool_variable(variable, args[1]->boolean);
          return std::move(Value::NewVoid());
        };
    object_type->AddField(L"set_" + variable->name(), std::move(callback));
  }
}

static void RegisterBufferFieldString(afc::vm::ObjectType* object_type,
                                      const EdgeVariable<wstring>* variable) {
  using namespace afc::vm;
  assert(variable != nullptr);

  // Getter.
  {
    unique_ptr<Value> callback(new Value(VMType::FUNCTION));
    callback->type.type_arguments.push_back(VMType(VMType::VM_STRING));
    callback->type.type_arguments.push_back(VMType::ObjectType(object_type));
    callback->callback =
        [variable](vector<unique_ptr<Value>> args) {
          assert(args[0]->type == VMType::OBJECT_TYPE);
          auto buffer = static_cast<OpenBuffer*>(args[0]->user_value.get());
          assert(buffer != nullptr);
          return Value::NewString(buffer->read_string_variable(variable));
        };
    object_type->AddField(variable->name(), std::move(callback));
  }

  // Setter.
  {
    unique_ptr<Value> callback(new Value(VMType::FUNCTION));
    callback->type.type_arguments.push_back(VMType(VMType::VM_VOID));
    callback->type.type_arguments.push_back(VMType::ObjectType(object_type));
    callback->type.type_arguments.push_back(VMType(VMType::VM_STRING));
    callback->callback =
        [variable](vector<unique_ptr<Value>> args) {
          assert(args[0]->type == VMType::OBJECT_TYPE);
          assert(args[1]->type == VMType::VM_STRING);
          auto buffer = static_cast<OpenBuffer*>(args[0]->user_value.get());
          assert(buffer != nullptr);
          buffer->set_string_variable(variable, args[1]->str);
          return std::move(Value::NewVoid());
        };
    object_type->AddField(L"set_" + variable->name(), std::move(callback));
  }
}

static void RegisterBufferFieldInt(afc::vm::ObjectType* object_type,
                                   const EdgeVariable<int>* variable) {
  using namespace afc::vm;
  assert(variable != nullptr);

  // Getter.
  {
    unique_ptr<Value> callback(new Value(VMType::FUNCTION));
    callback->type.type_arguments.push_back(VMType(VMType::VM_INTEGER));
    callback->type.type_arguments.push_back(VMType::ObjectType(object_type));
    callback->callback =
        [variable](vector<unique_ptr<Value>> args) {
          assert(args[0]->type == VMType::OBJECT_TYPE);
          auto buffer = static_cast<OpenBuffer*>(args[0]->user_value.get());
          assert(buffer != nullptr);
          return Value::NewInteger(buffer->read_int_variable(variable));
        };
    object_type->AddField(variable->name(), std::move(callback));
  }

  // Setter.
  {
    unique_ptr<Value> callback(new Value(VMType::FUNCTION));
    callback->type.type_arguments.push_back(VMType(VMType::VM_VOID));
    callback->type.type_arguments.push_back(VMType::ObjectType(object_type));
    callback->type.type_arguments.push_back(VMType(VMType::VM_INTEGER));
    callback->callback =
        [variable](vector<unique_ptr<Value>> args) {
          assert(args[0]->type == VMType::OBJECT_TYPE);
          assert(args[1]->type == VMType::VM_INTEGER);
          auto buffer = static_cast<OpenBuffer*>(args[0]->user_value.get());
          assert(buffer != nullptr);
          buffer->set_int_variable(variable, args[1]->integer);
          return std::move(Value::NewVoid());
        };
    object_type->AddField(L"set_" + variable->name(), std::move(callback));
  }
}

static void RegisterBufferFieldValue(
    afc::vm::ObjectType* object_type,
    const EdgeVariable<unique_ptr<Value>>* variable) {
  using namespace afc::vm;
  assert(variable != nullptr);

  // Getter.
  {
    unique_ptr<Value> callback(new Value(VMType::FUNCTION));
    callback->type.type_arguments.push_back(variable->type());
    callback->type.type_arguments.push_back(VMType::ObjectType(object_type));
    callback->callback =
        [variable](vector<unique_ptr<Value>> args) {
          assert(args[0]->type == VMType::OBJECT_TYPE);
          auto buffer = static_cast<OpenBuffer*>(args[0]->user_value.get());
          assert(buffer != nullptr);
          unique_ptr<Value> value = Value::NewVoid();
          *value = *buffer->read_value_variable(variable);
          return value;
        };
    object_type->AddField(variable->name(), std::move(callback));
  }

  // Setter.
  {
    unique_ptr<Value> callback(new Value(VMType::FUNCTION));
    callback->type.type_arguments.push_back(VMType(VMType::VM_VOID));
    callback->type.type_arguments.push_back(VMType::ObjectType(object_type));
    callback->type.type_arguments.push_back(variable->type());
    callback->callback =
        [variable](vector<unique_ptr<Value>> args) {
          assert(args[0]->type == VMType::OBJECT_TYPE);
          assert(args[1]->type == variable->type());
          auto buffer = static_cast<OpenBuffer*>(args[0]->user_value.get());
          assert(buffer != nullptr);
          unique_ptr<Value> value = Value::NewVoid();
          *value = *args[1];
          buffer->set_value_variable(variable, std::move(value));
          return std::move(Value::NewVoid());
        };
    object_type->AddField(L"set_" + variable->name(), std::move(callback));
  }
}

}  // namespace

using namespace afc::vm;
using std::to_wstring;

/* static */ const wstring OpenBuffer::kBuffersName = L"- buffers";
/* static */ const wstring OpenBuffer::kPasteBuffer = L"- paste buffer";

/* static */ void OpenBuffer::RegisterBufferType(
    EditorState* editor_state, afc::vm::Environment* environment) {
  unique_ptr<ObjectType> buffer(new ObjectType(L"Buffer"));

  {
    vector<wstring> variable_names;
    StringStruct()->RegisterVariableNames(&variable_names);
    for (const wstring& name : variable_names) {
      RegisterBufferFieldString(
          buffer.get(), StringStruct()->find_variable(name));
    }
  }

  {
    vector<wstring> variable_names;
    BoolStruct()->RegisterVariableNames(&variable_names);
    for (const wstring& name : variable_names) {
      RegisterBufferFieldBool(
          buffer.get(), BoolStruct()->find_variable(name));
    }
  }

  {
    vector<wstring> variable_names;
    IntStruct()->RegisterVariableNames(&variable_names);
    for (const wstring& name : variable_names) {
      RegisterBufferFieldInt(buffer.get(), IntStruct()->find_variable(name));
    }
  }

  {
    vector<wstring> variable_names;
    ValueStruct()->RegisterVariableNames(&variable_names);
    for (const wstring& name : variable_names) {
      RegisterBufferFieldValue(
          buffer.get(), ValueStruct()->find_variable(name));
    }
  }

  {
    unique_ptr<Value> callback(new Value(VMType::FUNCTION));
    callback->type.type_arguments.push_back(VMType(VMType::VM_INTEGER));
    callback->type.type_arguments.push_back(VMType::ObjectType(buffer.get()));
    callback->callback =
        [](vector<unique_ptr<Value>> args) {
          assert(args.size() == 1);
          assert(args[0]->type == VMType::OBJECT_TYPE);
          auto buffer = static_cast<OpenBuffer*>(args[0]->user_value.get());
          assert(buffer != nullptr);
          return Value::NewInteger(buffer->contents()->size());
        };
    buffer->AddField(L"line_count", std::move(callback));
  }
  {
    unique_ptr<Value> callback(new Value(VMType::FUNCTION));
    callback->type.type_arguments.push_back(VMType(VMType::VM_VOID));
    callback->type.type_arguments.push_back(VMType::ObjectType(buffer.get()));
    callback->type.type_arguments.push_back(VMType::ObjectType(L"LineColumn"));
    callback->callback =
        [](vector<unique_ptr<Value>> args) {
          assert(args.size() == 2);
          assert(args[0]->type == VMType::OBJECT_TYPE);
          auto buffer = static_cast<OpenBuffer*>(args[0]->user_value.get());
          assert(buffer != nullptr);
          buffer->set_position(
              *static_cast<LineColumn*>(args[1]->user_value.get()));
          return Value::NewVoid();
        };
    buffer->AddField(L"set_position", std::move(callback));
  }
  {
    unique_ptr<Value> callback(new Value(VMType::FUNCTION));
    callback->type.type_arguments.push_back(VMType::ObjectType(L"LineColumn"));
    callback->type.type_arguments.push_back(VMType::ObjectType(buffer.get()));
    callback->callback =
        [](vector<unique_ptr<Value>> args) {
          assert(args.size() == 1);
          assert(args[0]->type == VMType::OBJECT_TYPE);
          auto buffer = static_cast<OpenBuffer*>(args[0]->user_value.get());
          assert(buffer != nullptr);
          return Value::NewObject(L"LineColumn", shared_ptr<LineColumn>(
              new LineColumn(buffer->position())));
        };
    buffer->AddField(L"position", std::move(callback));
  }
  {
    unique_ptr<Value> callback(new Value(VMType::FUNCTION));
    callback->type.type_arguments.push_back(VMType(VMType::VM_STRING));
    callback->type.type_arguments.push_back(VMType::ObjectType(buffer.get()));
    callback->type.type_arguments.push_back(VMType(VMType::VM_INTEGER));
    callback->callback =
        [](vector<unique_ptr<Value>> args) {
          CHECK_EQ(args.size(), 2);
          CHECK_EQ(args[0]->type, VMType::OBJECT_TYPE);
          CHECK_EQ(args[1]->type, VMType::VM_INTEGER);
          auto buffer = static_cast<OpenBuffer*>(args[0]->user_value.get());
          CHECK(buffer != nullptr);
          auto line = min(static_cast<size_t>(max(args[1]->integer, 0)),
                          buffer->contents()->size() - 1);
          return Value::NewString(buffer->contents()->at(line)->ToString());
        };
    buffer->AddField(L"line", std::move(callback));
  }
  {
    unique_ptr<Value> callback(new Value(VMType::FUNCTION));
    callback->type.type_arguments.push_back(VMType(VMType::VM_VOID));
    callback->type.type_arguments.push_back(VMType::ObjectType(buffer.get()));
    VMType function_argument(VMType::FUNCTION);
    function_argument.type_arguments.push_back(VMType(VMType::VM_STRING));
    function_argument.type_arguments.push_back(VMType(VMType::VM_STRING));
    callback->type.type_arguments.push_back(function_argument);
    callback->callback =
        [editor_state](vector<unique_ptr<Value>> args) {
          assert(args.size() == 2);
          assert(args[0]->type == VMType::OBJECT_TYPE);
          auto buffer = static_cast<OpenBuffer*>(args[0]->user_value.get());
          assert(buffer != nullptr);
          LineColumn old_position = buffer->position();
          buffer->set_position(LineColumn(0));
          unique_ptr<TransformationStack> transformation(
              new TransformationStack());
          while (buffer->position().line + 1 < buffer->contents()->size()) {
            wstring current_line = buffer->current_line()->ToString();
            vector<unique_ptr<Value>> line_args;
            line_args.push_back(Value::NewString(current_line));
            unique_ptr<Value> result = args[1]->callback(std::move(line_args));
            if (result->str != current_line) {
              transformation->PushBack(
                  NewDeleteLinesTransformation(Modifiers(), false));
              shared_ptr<OpenBuffer> buffer_to_insert(
                  new OpenBuffer(editor_state, L"tmp buffer"));
              buffer_to_insert->AppendLine(
                  editor_state, NewCopyString(result->str));
              transformation->PushBack(
                  NewInsertBufferTransformation(buffer_to_insert, 1, END));
            }
            buffer->set_position(LineColumn(buffer->position().line + 1));
          }
          buffer->Apply(editor_state, std::move(transformation));
          buffer->set_position(old_position);
          return Value::NewVoid();
        };
    buffer->AddField(L"Map", std::move(callback));
  }
  {
    unique_ptr<Value> callback(new Value(VMType::FUNCTION));
    callback->type.type_arguments.push_back(VMType(VMType::VM_BOOLEAN));
    callback->type.type_arguments.push_back(VMType::ObjectType(buffer.get()));

    VMType function_type(VMType::FUNCTION);
    function_type.type_arguments.push_back(VMType(VMType::VM_STRING));
    function_type.type_arguments.push_back(VMType(VMType::VM_STRING));

    callback->type.type_arguments.push_back(function_type);

    callback->callback =
        [editor_state, function_type](vector<unique_ptr<Value>> args) {
          CHECK_EQ(args.size(), 2);
          CHECK_EQ(args[0]->type, VMType::OBJECT_TYPE);
          auto buffer = static_cast<OpenBuffer*>(args[0]->user_value.get());
          CHECK(buffer != nullptr);
          CHECK_EQ(args[1]->type, function_type);
          return Value::NewBool(buffer->AddKeyboardTextTransformer(
              editor_state, std::move(args[1])));
        };
    buffer->AddField(L"AddKeyboardTextTransformer", std::move(callback));
  }
  {
    unique_ptr<Value> callback(new Value(VMType::FUNCTION));
    callback->type.type_arguments.push_back(VMType(VMType::VM_VOID));
    callback->type.type_arguments.push_back(VMType::ObjectType(buffer.get()));
    VMType function_argument(VMType::FUNCTION);
    function_argument.type_arguments.push_back(VMType(VMType::VM_BOOLEAN));
    function_argument.type_arguments.push_back(VMType(VMType::VM_STRING));
    callback->type.type_arguments.push_back(function_argument);
    callback->callback =
        [editor_state](vector<unique_ptr<Value>> args) {
          assert(args.size() == 2);
          assert(args[0]->type == VMType::OBJECT_TYPE);
          auto buffer = static_cast<OpenBuffer*>(args[0]->user_value.get());
          assert(buffer != nullptr);
          buffer->set_filter(std::move(args[1]));
          editor_state->ScheduleRedraw();
          return Value::NewVoid();
        };
    buffer->AddField(L"Filter", std::move(callback));
  }
  {
    unique_ptr<Value> callback(new Value(VMType::FUNCTION));
    // Returns nothing.
    callback->type.type_arguments.push_back(VMType(VMType::VM_VOID));
    // The buffer to modify.
    callback->type.type_arguments.push_back(VMType::ObjectType(buffer.get()));
    // The number of characters to delete.
    callback->type.type_arguments.push_back(VMType(VMType::VM_INTEGER));
    callback->callback =
        [editor_state](vector<unique_ptr<Value>> args) {
          CHECK(args.size() == 2);
          CHECK(args[0]->type == VMType::OBJECT_TYPE);
          auto buffer = static_cast<OpenBuffer*>(args[0]->user_value.get());
          CHECK(buffer != nullptr);

          Modifiers modifiers;
          modifiers.repetitions = args[1]->integer;
          buffer->Apply(editor_state,
              NewDeleteCharactersTransformation(modifiers, true));
          return Value::NewVoid();
        };
    buffer->AddField(L"DeleteCharacters", std::move(callback));
  }
  {
    unique_ptr<Value> callback(new Value(VMType::FUNCTION));
    // Returns nothing.
    callback->type.type_arguments.push_back(VMType(VMType::VM_VOID));
    // The buffer to modify.
    callback->type.type_arguments.push_back(VMType::ObjectType(buffer.get()));
    // The text to insert.
    callback->type.type_arguments.push_back(VMType(VMType::VM_STRING));
    callback->callback =
        [editor_state](vector<unique_ptr<Value>> args) {
          CHECK(args.size() == 2);
          CHECK(args[0]->type == VMType::OBJECT_TYPE);
          auto buffer = static_cast<OpenBuffer*>(args[0]->user_value.get());
          CHECK(buffer != nullptr);

          shared_ptr<OpenBuffer> buffer_to_insert(
              new OpenBuffer(editor_state, L"tmp buffer"));

          // getline will silently eat the last (empty) line.
          std::wistringstream text_stream(args[1]->str + L"\n");
          std::wstring line;
          bool insert_separator = false;
          while (std::getline(text_stream, line, wchar_t('\n'))) {
            if (insert_separator) {
              buffer_to_insert->AppendEmptyLine(editor_state);
            } else {
              insert_separator = true;
            }
            buffer_to_insert->AppendToLastLine(
                editor_state, NewCopyString(line));
          }

          buffer->Apply(editor_state,
              NewInsertBufferTransformation(buffer_to_insert, 1, END));

          return Value::NewVoid();
        };
    buffer->AddField(L"InsertText", std::move(callback));
  }

  environment->DefineType(L"Buffer", std::move(buffer));
}

OpenBuffer::OpenBuffer(EditorState* editor_state, const wstring& name)
    : editor_(editor_state),
      name_(name),
      fd_(-1),
      fd_is_terminal_(false),
      child_pid_(-1),
      child_exit_status_(0),
      position_pts_(LineColumn(0, 0)),
      view_start_line_(0),
      view_start_column_(0),
      modified_(false),
      reading_from_parser_(false),
      bool_variables_(BoolStruct()->NewInstance()),
      string_variables_(StringStruct()->NewInstance()),
      int_variables_(IntStruct()->NewInstance()),
      function_variables_(ValueStruct()->NewInstance()),
      environment_(editor_state->environment()),
      filter_version_(0),
      last_transformation_(NewNoopTransformation()) {
  active_cursors()->emplace_back(contents_.begin(), 0);
  current_cursor_ = active_cursors()->begin();

  environment_.Define(L"buffer", Value::NewObject(
      L"Buffer", shared_ptr<void>(this, [](void*){})));

  set_string_variable(variable_path(), L"");
  set_string_variable(variable_pts_path(), L"");
  set_string_variable(variable_command(), L"");
  set_bool_variable(variable_reload_after_exit(), false);
  ClearContents(editor_state);
}

OpenBuffer::~OpenBuffer() {}

bool OpenBuffer::PrepareToClose(EditorState* editor_state) {
  if (!dirty()) {
    LOG(INFO) << name_ << ": clean, skipping.";
    return true;
  }
  if (read_bool_variable(variable_save_on_close())) {
    LOG(INFO) << name_ << ": attempting to save buffer.";
    // TODO(alejo): Let Save give us status?
    Save(editor_state);
    if (!dirty()) {
      LOG(INFO) << name_ << ": successful save.";
      return true;
    }
  }
  if (read_bool_variable(variable_allow_dirty_delete())) {
    LOG(INFO) << name_ << ": allows dirty delete, skipping.";
    return true;
  }
  if (editor_state->modifiers().strength > Modifiers::DEFAULT) {
    LOG(INFO) << name_ << ": Deleting due to modifiers.";
    return true;
  }
  return false;
}

void OpenBuffer::Close(EditorState* editor_state) {
  LOG(INFO) << "Closing buffer: " << name_;
  if (dirty() && read_bool_variable(variable_save_on_close())) {
    Save(editor_state);
  }
}

void OpenBuffer::AddEndOfFileObserver(std::function<void()> observer) {
  if (fd_ == -1) {
    observer();
    return;
  }
  end_of_file_observers_.push_back(observer);
}

void OpenBuffer::Enter(EditorState* editor_state) {
  if (read_bool_variable(variable_reload_on_enter())) {
    Reload(editor_state);
    CheckPosition();
  }
}

void OpenBuffer::ClearContents(EditorState* editor_state) {
  LOG(INFO) << "Clear contents of buffer: " << name_;
  EraseLines(contents_.begin(), contents_.end());
  position_pts_ = LineColumn();
  AppendEmptyLine(editor_state);
  editor_state->line_marks()->RemoveMarksFromSource(name_);
}

void OpenBuffer::AppendEmptyLine(EditorState*) {
  contents_.emplace_back(new Line(Line::Options()));
  MaybeFollowToEndOfFile();
}

void OpenBuffer::EndOfFile(EditorState* editor_state) {
  close(fd_);
  low_buffer_ = nullptr;
  low_buffer_length_ = 0;
  if (child_pid_ != -1) {
    if (waitpid(child_pid_, &child_exit_status_, 0) == -1) {
      editor_state->SetStatus(
          L"waitpid failed: " + FromByteString(strerror(errno)));
      return;
    }
  }
  fd_ = -1;
  child_pid_ = -1;
  if (read_bool_variable(variable_reload_after_exit())) {
    set_bool_variable(variable_reload_after_exit(),
        read_bool_variable(variable_default_reload_after_exit()));
    Reload(editor_state);
  }
  if (read_bool_variable(variable_close_after_clean_exit())
      && WIFEXITED(child_exit_status_)
      && WEXITSTATUS(child_exit_status_) == 0) {
    auto it = editor_state->buffers()->find(name_);
    if (it != editor_state->buffers()->end()) {
      editor_state->CloseBuffer(it);
    }
  }

  if (editor_state->has_current_buffer()
      && editor_state->current_buffer()->first == kBuffersName) {
    editor_state->current_buffer()->second->Reload(editor_state);
  }

  vector<std::function<void()>> observers;
  observers.swap(end_of_file_observers_);
  for (auto& observer : observers) {
    observer();
  }
}

void OpenBuffer::MaybeFollowToEndOfFile() {
  if (desired_line_ < contents_.size()) {
    set_current_position_line(desired_line_);
    desired_line_ = std::numeric_limits<decltype(desired_line_)>::max();
  }
  if (!read_bool_variable(variable_follow_end_of_file())) { return; }
  if (read_bool_variable(variable_pts())) {
    set_position(position_pts_);
  } else {
    set_position(LineColumn(contents_.size()));
  }
}

LineColumn OpenBuffer::MovePosition(
    const Modifiers& modifiers, LineColumn start, LineColumn end) {
  LineColumn output;
  switch (modifiers.direction) {
    case FORWARDS:
      output = end;
      if (output.line >= contents()->size()) {
        // Pass.
      } else if (output.column < LineAt(output.line)->size()) {
        output.column++;
      } else {
        output = LineColumn(output.line + 1);
      }
      break;
    case BACKWARDS:
      output = start;
      if (output == LineColumn(0)) {
        // Pass.
      } else if (output.line >= contents()->size() || output.column == 0) {
        size_t line = min(output.line, contents()->size()) - 1;
        output = LineColumn(line, LineAt(line)->size());
      } else {
        output.column --;
      }
  }
  return output;
}

void OpenBuffer::ReadData(EditorState* editor_state) {
  static const size_t kLowBufferSize = 1024 * 60;
  if (low_buffer_ == nullptr) {
    CHECK_EQ(low_buffer_length_, 0);
    low_buffer_ = static_cast<char*>(malloc(kLowBufferSize));
  }
  ssize_t characters_read =
      read(fd_, low_buffer_ + low_buffer_length_,
           kLowBufferSize - low_buffer_length_);
  LOG(INFO) << "Read returns: " << characters_read;
  if (characters_read == -1) {
    if (errno == EAGAIN) {
      return;
    }
    return EndOfFile(editor_state);
  }
  CHECK_GE(characters_read, 0);
  CHECK_LE(characters_read, kLowBufferSize - low_buffer_length_);
  if (characters_read == 0) {
    return EndOfFile(editor_state);
  }
  low_buffer_length_ += characters_read;

  const char* low_buffer_tmp = low_buffer_;
  int output_characters =
      mbsnrtowcs(nullptr, &low_buffer_tmp, low_buffer_length_, 0, nullptr);
  std::vector<wchar_t> buffer(
      output_characters == -1 ? low_buffer_length_ : output_characters);

  low_buffer_tmp = low_buffer_;
  if (output_characters == -1) {
    low_buffer_tmp = nullptr;
    for (size_t i = 0; i < low_buffer_length_; i++) {
      buffer[i] = static_cast<wchar_t>(low_buffer_[i]);
    }
  } else {
    mbsnrtowcs(&buffer[0], &low_buffer_tmp, low_buffer_length_, buffer.size(),
               nullptr);
  }

  shared_ptr<LazyString> buffer_wrapper(NewStringFromVector(std::move(buffer)));
  VLOG(5) << "Input: [" << buffer_wrapper->ToString() << "]";

  size_t processed = low_buffer_tmp == nullptr
      ? low_buffer_length_
      : low_buffer_tmp - low_buffer_;
  VLOG(5) << name_ << ": Characters consumed: " << processed;
  VLOG(5) << name_ << ": Characters produced: " << buffer_wrapper->size();
  CHECK_LE(processed, low_buffer_length_);
  memmove(low_buffer_, low_buffer_tmp, low_buffer_length_ - processed);
  low_buffer_length_ -= processed;
  if (low_buffer_length_ == 0) {
    LOG(INFO) << "Consumed all input.";
    free(low_buffer_);
    low_buffer_ = nullptr;
  }

  if (contents_.empty()) {
    contents_.emplace_back(new Line(Line::Options()));
    MaybeFollowToEndOfFile();
  }

  if (read_bool_variable(variable_vm_exec())) {
    EvaluateString(editor_state, buffer_wrapper->ToString());
  }

  if (read_bool_variable(variable_pts())) {
    ProcessCommandInput(editor_state, buffer_wrapper);
    editor_state->ScheduleRedraw();
  } else {
    size_t line_start = 0;
    for (size_t i = 0; i < buffer_wrapper->size(); i++) {
      if (buffer_wrapper->get(i) == '\n') {
        auto line = Substring(buffer_wrapper, line_start, i - line_start);
        VLOG(8) << "Adding line from " << line_start << " to " << i;
        AppendToLastLine(editor_state, line);
        StartNewLine(editor_state);
        MaybeFollowToEndOfFile();
        line_start = i + 1;
        if (editor_state->has_current_buffer()
            && editor_state->current_buffer()->second.get() == this
            && contents_.size() <=
                   view_start_line_ + editor_state->visible_lines()) {
          editor_state->ScheduleRedraw();
        }
      }
    }
    if (line_start < buffer_wrapper->size()) {
      VLOG(8) << "Adding last line from " << line_start << " to "
              << buffer_wrapper->size();
      AppendToLastLine(
          editor_state,
          Substring(buffer_wrapper, line_start,
                    buffer_wrapper->size() - line_start));
    }
  }
  if (editor_state->has_current_buffer()
      && editor_state->current_buffer()->first == kBuffersName) {
    editor_state->current_buffer()->second->Reload(editor_state);
  }
  editor_state->ScheduleRedraw();
}

void OpenBuffer::StartNewLine(EditorState* editor_state) {
  if (!contents_.empty()) {
    DVLOG(5) << "Line is completed: " << contents_.back()->ToString();

    wstring path;
    vector<int> positions;
    wstring pattern;
    if (read_bool_variable(variable_contains_line_marks())
        && ResolvePath(editor_state, contents_.back()->ToString(), &path,
                       &positions, &pattern)) {
      LineMarks::Mark mark;
      mark.source = name_;
      mark.source_line = contents_.size() - 1;
      mark.target_buffer = path;
      mark.target = LineColumn(positions);
      LOG(INFO) << "Found a mark: " << mark;
      editor_state->line_marks()->AddMark(mark);
    }
  }
  contents_.emplace_back(new Line(Line::Options()));
}

void OpenBuffer::Reload(EditorState* editor_state) {
  if (child_pid_ != -1) {
    kill(-child_pid_, SIGTERM);
    set_bool_variable(variable_reload_after_exit(), true);
    return;
  }
  for (const auto& dir : editor_state->edge_path()) {
    EvaluateFile(editor_state, dir + L"/hooks/buffer-reload.cc");
  }
  desired_line_ = current_position_line();
  ReloadInto(editor_state, this);
  set_modified(false);
  CheckPosition();
  if (name_ != kBuffersName  // Endless recursion gets boring quickly.
      && editor_state->has_current_buffer()
      && editor_state->current_buffer()->first == kBuffersName) {
    LOG(INFO) << "Updating list of buffers: " << kBuffersName;
    editor_state->current_buffer()->second->Reload(editor_state);
  }
}

void OpenBuffer::Save(EditorState* editor_state) {
  LOG(INFO) << "Saving buffer: " << name_;
  editor_state->SetStatus(L"Buffer can't be saved.");
}

void OpenBuffer::AppendLazyString(
    EditorState* editor_state, shared_ptr<LazyString> input) {
  size_t size = input->size();
  size_t start = 0;
  for (size_t i = 0; i < size; i++) {
    if (input->get(i) == '\n') {
      AppendLine(editor_state, Substring(input, start, i - start));
      start = i + 1;
    }
  }
  AppendLine(editor_state, Substring(input, start, size - start));
}

static void AddToParseTree(const shared_ptr<LazyString>& str_input) {
  wstring str = str_input->ToString();
}

void OpenBuffer::SortContents(
    const Tree<shared_ptr<Line>>::const_iterator& first,
    const Tree<shared_ptr<Line>>::const_iterator& last,
    std::function<bool(const shared_ptr<Line>&, const shared_ptr<Line>&)>
        compare) {
  CHECK(first <= last);
  size_t delta_first = std::distance(contents_.cbegin(), first);
  size_t delta_last = std::distance(contents_.cbegin(), last);
  sort(contents_.begin() + delta_first, contents_.begin() + delta_last,
       compare);
}

Tree<shared_ptr<Line>>::const_iterator OpenBuffer::EraseLines(
    Tree<shared_ptr<Line>>::const_iterator const_first,
    Tree<shared_ptr<Line>>::const_iterator const_last) {
  if (const_first == const_last) {
    return contents()->begin();  // That was easy...
  }
  int delta_first = const_first - contents_.begin();
  int delta_last = const_last - contents_.begin();
  LOG(INFO) << "Erasing lines in range [" << delta_first << ", " << delta_last
            << ").";
  Tree<shared_ptr<Line>>::iterator first = contents_.begin() + delta_first;
  Tree<shared_ptr<Line>>::iterator last = contents_.begin() + delta_last;
  for (auto& set_it : cursors_) {
    for (auto& it : set_it.second) {
      if (it.first >= first && it.first < last) {
        it.first = last;
      }
    }
  }
  auto result = contents_.erase(first, last);
  CHECK(current_cursor_->first >= contents_.begin());
  CHECK(current_cursor_->first <= contents_.end());
  return result;
}

void OpenBuffer::ReplaceLine(
    Tree<shared_ptr<Line>>::const_iterator position,
    shared_ptr<Line> line) {
  size_t delta = std::distance(contents_.cbegin(), position);
  *(contents_.begin() + delta) = line;
}

void OpenBuffer::InsertLine(
    Tree<shared_ptr<Line>>::const_iterator position,
    shared_ptr<Line> line) {
  size_t delta = std::distance(contents_.cbegin(), position);
  contents_.insert(contents_.begin() + delta, line);
}

void OpenBuffer::AppendLine(EditorState* editor_state,
                            shared_ptr<LazyString> str) {
  CHECK(str != nullptr);
  if (reading_from_parser_) {
    switch (str->get(0)) {
      case 'E':
        return AppendRawLine(editor_state, Substring(str, 1));

      case 'T':
        AddToParseTree(str);
        return;
    }
    return;
  }

  if (contents_.empty()) {
    if (str->ToString() == L"EDGE PARSER v1.0") {
      reading_from_parser_ = true;
      return;
    }
  }

  AppendRawLine(editor_state, str);
}

void OpenBuffer::AppendRawLine(EditorState* editor,
                               shared_ptr<LazyString> str) {
  Line::Options options;
  options.contents = str;
  AppendRawLine(editor, std::make_shared<Line>(options));
}

void OpenBuffer::AppendRawLine(EditorState*, shared_ptr<Line> line) {
  contents_.push_back(line);
  MaybeFollowToEndOfFile();
}

void OpenBuffer::ProcessCommandInput(
    EditorState* editor_state, shared_ptr<LazyString> str) {
  assert(read_bool_variable(variable_pts()));
  if (position_pts_.line >= contents_.size()) {
    position_pts_.line = contents_.size() - 1;
  }
  CHECK_LT(position_pts_.line, contents_.size());
  auto current_line = contents_[position_pts_.line];

  std::unordered_set<Line::Modifier, hash<int>> modifiers;

  size_t read_index = 0;
  VLOG(5) << "Terminal input: " << str->ToString();
  while (read_index < str->size()) {
    int c = str->get(read_index);
    read_index++;
    if (c == '\b') {
      if (position_pts_.column > 0) {
        position_pts_.column--;
        MaybeFollowToEndOfFile();
      }
    } else if (c == '\a') {
      editor_state->SetStatus(L"beep!");
    } else if (c == '\r') {
      position_pts_.column = 0;
      MaybeFollowToEndOfFile();
    } else if (c == '\n') {
      position_pts_.line++;
      position_pts_.column = 0;
      if (position_pts_.line == contents_.size()) {
        contents_.emplace_back(new Line(Line::Options()));
      }
      CHECK_LT(position_pts_.line, contents_.size());
      current_line = contents_[position_pts_.line];
      MaybeFollowToEndOfFile();
    } else if (c == 0x1b) {
      read_index = ProcessTerminalEscapeSequence(
          editor_state, str, read_index, &modifiers);
      CHECK_LT(position_pts_.line, contents_.size());
      current_line = contents_[position_pts_.line];
    } else if (isprint(c) || c == '\t') {
      current_line->SetCharacter(position_pts_.column, c, modifiers);
      position_pts_.column++;
      MaybeFollowToEndOfFile();
    } else {
      LOG(INFO) << "Unknown character: [" << c << "]\n";
    }
  }
}

size_t OpenBuffer::ProcessTerminalEscapeSequence(
    EditorState* editor_state, shared_ptr<LazyString> str, size_t read_index,
    std::unordered_set<Line::Modifier, hash<int>>* modifiers) {
  if (str->size() <= read_index) {
    LOG(INFO) << "Unhandled character sequence: "
              << Substring(str, read_index)->ToString() << ")\n";
    return read_index;
  }
  switch (str->get(read_index)) {
    case 'M':
      // cuu1: Up one line.
      if (position_pts_.line > 0) {
        position_pts_.line--;
        position_pts_.column = 0;
        MaybeFollowToEndOfFile();
        if (view_start_line_ > position_pts_.line) {
          view_start_line_ = position_pts_.line;
        }
      }
      return read_index + 1;
    case '[':
      break;
    default:
      LOG(INFO) << "Unhandled character sequence: "
                << Substring(str, read_index)->ToString();
  }
  read_index++;
  CHECK_LT(position_pts_.line, contents_.size());
  auto current_line = contents_[position_pts_.line];
  string sequence;
  while (read_index < str->size()) {
    int c = str->get(read_index);
    read_index++;
    switch (c) {
      case '@':
        // ich: insert character
        DLOG(INFO) << "Terminal: ich: Insert character.";
        current_line->InsertCharacterAtPosition(position_pts_.column);
        return read_index;

      case 'l':
        if (sequence == "?1") {
          sequence.push_back(c);
          continue;
        }
        if (sequence == "?1049") {
          // rmcup
        } else if (sequence == "?25") {
          LOG(INFO) << "Ignoring: Make cursor invisible";
        } else {
          LOG(INFO) << "Unhandled character sequence: " << sequence;
        }
        return read_index;

      case 'h':
        if (sequence == "?1") {
          sequence.push_back(c);
          continue;
        }
        if (sequence == "?1049") {
          // smcup
        } else if (sequence == "?25") {
          LOG(INFO) << "Ignoring: Make cursor visible";
        } else {
          LOG(INFO) << "Unhandled character sequence: " << sequence;
        }
        return read_index;

      case 'm':
        if (sequence == "") {
          modifiers->clear();
        } else if (sequence == "0") {
          modifiers->clear();
        } else if (sequence == "1") {
          modifiers->insert(Line::BOLD);
        } else if (sequence == "3") {
          // TODO(alejo): Support italic on.
        } else if (sequence == "4") {
          modifiers->insert(Line::UNDERLINE);
        } else if (sequence == "23") {
          // Fraktur off, italic off.  No need to do anything for now.
        } else if (sequence == "24") {
          modifiers->erase(Line::UNDERLINE);
        } else if (sequence == "31") {
          modifiers->clear();
          modifiers->insert(Line::RED);
        } else if (sequence == "32") {
          modifiers->clear();
          modifiers->insert(Line::GREEN);
        } else if (sequence == "36") {
          modifiers->clear();
          modifiers->insert(Line::CYAN);
        } else if (sequence == "1;30") {
          modifiers->clear();
          modifiers->insert(Line::BOLD);
          modifiers->insert(Line::BLACK);
        } else if (sequence == "1;31") {
          modifiers->clear();
          modifiers->insert(Line::BOLD);
          modifiers->insert(Line::RED);
        } else if (sequence == "1;36") {
          modifiers->clear();
          modifiers->insert(Line::BOLD);
          modifiers->insert(Line::CYAN);
        } else if (sequence == "0;36") {
          modifiers->clear();
          modifiers->insert(Line::CYAN);
        } else {
          LOG(INFO) << "Unhandled character sequence: (" << sequence;
        }
        return read_index;

      case '>':
        if (sequence == "?1l\E") {
          // rmkx: leave 'keyboard_transmit' mode
          // TODO(alejo): Handle it.
        } else {
          LOG(INFO) << "Unhandled character sequence: " << sequence;
        }
        return read_index;
        break;

      case '=':
        if (sequence == "?1h\E") {
          // smkx: enter 'keyboard_transmit' mode
          // TODO(alejo): Handle it.
        } else {
          LOG(INFO) << "Unhandled character sequence: " << sequence;
        }
        return read_index;
        break;

      case 'C':
        // cuf1: non-destructive space (move right one space)
        if (position_pts_.column >= current_line->size()) {
          return read_index;
        }
        position_pts_.column++;
        MaybeFollowToEndOfFile();
        return read_index;

      case 'H':
        // home: move cursor home.
        {
          size_t line_delta = 0, column_delta = 0;
          size_t pos = sequence.find(';');
          try {
            if (pos != wstring::npos) {
              line_delta = pos == 0 ? 0 : stoul(sequence.substr(0, pos)) - 1;
              column_delta = pos == sequence.size() - 1
                  ? 0 : stoul(sequence.substr(pos + 1)) - 1;
            } else if (!sequence.empty()) {
              line_delta = stoul(sequence);
            }
          } catch (const std::invalid_argument& ia) {
            editor_state->SetStatus(
                L"Unable to parse sequence from terminal in 'home' command: \""
                + FromByteString(sequence) + L"\"");
          }
          DLOG(INFO) << "Move cursor home: line: " << line_delta << ", column: "
                     << column_delta;
          position_pts_ =
              LineColumn(view_start_line_ + line_delta, column_delta);
          while (position_pts_.line >= contents_.size()) {
            contents_.emplace_back(new Line(Line::Options()));
          }
          MaybeFollowToEndOfFile();
          view_start_column_ = column_delta;
        }
        return read_index;

      case 'J':
        // ed: clear to end of screen.
        EraseLines(contents_.begin() + position_pts_.line + 1, contents_.end());
        CHECK_LT(position_pts_.line, contents_.size());
        return read_index;

      case 'K':
        // el: clear to end of line.
        current_line->DeleteUntilEnd(position_pts_.column);
        return read_index;

      case 'M':
        // dl1: delete one line.
        {
          auto it = contents_.begin() + position_pts_.line;
          EraseLines(it, it + 1);
          CHECK_LT(position_pts_.line, contents_.size());
        }
        return read_index;

      case 'P':
        {
          current_line->DeleteCharacters(
              position_pts_.column,
              min(static_cast<size_t>(atoi(sequence.c_str())),
                  current_line->size()));
          return read_index;
        }
      default:
        sequence.push_back(c);
    }
  }
  LOG(INFO) << "Unhandled character sequence: " << sequence;
  return read_index;
}

void OpenBuffer::AppendToLastLine(
    EditorState* editor_state, shared_ptr<LazyString> str) {
  vector<unordered_set<Line::Modifier, hash<int>>> modifiers;
  AppendToLastLine(editor_state, str, modifiers);
}

void OpenBuffer::AppendToLastLine(
    EditorState*, shared_ptr<LazyString> str,
    const vector<unordered_set<Line::Modifier, hash<int>>>& modifiers) {
  VLOG(6) << "Adding line of length: " << str->size();
  VLOG(7) << "Adding line: " << str->ToString();
  if (contents_.empty()) {
    contents_.emplace_back(new Line(Line::Options()));
    MaybeFollowToEndOfFile();
  }
  CHECK((*contents_.rbegin())->contents() != nullptr);
  Line::Options options;
  options.contents = StringAppend((*contents_.rbegin())->contents(), str);
  options.modifiers = (*contents_.rbegin())->modifiers();
  for (auto& it : modifiers) {
    options.modifiers.push_back(it);
  }
  *contents_.rbegin() = std::make_shared<Line>(options);
}

unique_ptr<Expression> OpenBuffer::CompileString(EditorState*,
                                                 const wstring& code,
                                                 wstring* error_description) {
  return afc::vm::CompileString(code, &environment_, error_description);
}

unique_ptr<Value> OpenBuffer::EvaluateExpression(EditorState*,
                                                 Expression* expr) {
  return Evaluate(expr, &environment_);
}

unique_ptr<Value> OpenBuffer::EvaluateString(EditorState* editor_state,
                                             const wstring& code) {
  wstring error_description;
  unique_ptr<Expression> expression =
      CompileString(editor_state, code, &error_description);
  if (expression == nullptr) {
    editor_state->SetStatus(L"Compilation error: " + error_description);
    return nullptr;
  }
  return EvaluateExpression(editor_state, expression.get());
}

unique_ptr<Value> OpenBuffer::EvaluateFile(EditorState* editor_state,
                                           const wstring& path) {
  wstring error_description;
  unique_ptr<Expression> expression(
      CompileFile(ToByteString(path), &environment_, &error_description));
  if (expression == nullptr) {
    editor_state->SetStatus(path + L": error: " + error_description);
    return nullptr;
  }
  return Evaluate(expression.get(), &environment_);
}

LineColumn OpenBuffer::InsertInCurrentPosition(
    const Tree<shared_ptr<Line>>& insertion) {
  MaybeAdjustPositionCol();
  return InsertInPosition(insertion, position());
}

LineColumn OpenBuffer::InsertInPosition(
    const Tree<shared_ptr<Line>>& insertion,
    const LineColumn& input_position) {
  if (insertion.empty()) { return input_position; }
  LineColumn position = input_position;
  if (contents_.empty()) {
    contents_.emplace_back(new Line(Line::Options()));
  }
  if (position.line >= contents_.size()) {
    position.line = contents_.size() - 1;
    position.column = contents_.at(position.line)->size();
  }
  auto head = contents_.at(position.line)->Substring(0, position.column);
  auto tail = contents_.at(position.line)->Substring(position.column);
  contents_.insert(contents_.begin() + position.line, insertion.begin(), insertion.end() - 1);
  for (size_t i = 1; i < insertion.size() - 1; i++) {
    contents_.at(position.line + i)->set_modified(true);
  }
  Tree<shared_ptr<Line>>::const_iterator line_it =
      contents_.begin() + position.line;
  // Reshuffle cursors unlucky enough to land on the insertion line right after
  // the cursor. Ideally we wouldn't need to do that: those iterators would
  // automatically reshuffle (just like the ones for the line do). Maybe some
  // day.
  for (auto& it_set : cursors_) {
    for (auto& it : it_set.second) {
      if (it.first == line_it && it.second > position.column) {
        VLOG(5) << "Adjusting cursor at column: " << it.second;
        it.first += insertion.size() - 1;
        it.second += (*--insertion.end())->size();
        if (insertion.size() > 1) {
          it.second -= head->size();
        }
        VLOG(5) << "After adjustment: " << it.second;
      }
    }
  }
  if (insertion.size() == 1) {
    if (insertion.at(0)->size() == 0) { return position; }
    auto line_to_insert = insertion.at(0)->contents();
    Line::Options options;
    options.contents = StringAppend(head, StringAppend(line_to_insert, tail));
    if (position.line >= contents_.size()) {
      contents_.emplace_back(new Line(options));
    } else {
      contents_.at(position.line) = std::make_shared<Line>(options);
    }
    contents_[position.line]->set_modified(true);
    return LineColumn(position.line, head->size() + line_to_insert->size());
  }
  size_t line_end = position.line + insertion.size() - 1;
  {
    Line::Options options;
    options.contents = StringAppend(head, (*insertion.begin())->contents());
    contents_.at(position.line) = std::make_shared<Line>(options);
    if (contents_.at(position.line)->contents() != head) {
      contents_[position.line]->set_modified(true);
    }
  }
  {
    Line::Options options;
    options.contents = StringAppend((*insertion.rbegin())->contents(), tail);
    if (line_end >= contents_.size()) {
      contents_.emplace_back(new Line(options));
    } else {
      contents_.at(line_end) = std::make_shared<Line>(options);
    }
  }
  if (head->size() > 0 || (*insertion.rbegin())->size() > 0) {
    contents_[line_end]->set_modified(true);
  }
  return LineColumn(line_end,
      (insertion.size() == 1 ? head->size() : 0)
      + (*insertion.rbegin())->size());
}

void OpenBuffer::MaybeAdjustPositionCol() {
  if (contents_.empty() || current_line() == nullptr) { return; }
  size_t line_length = current_line()->size();
  if (current_cursor()->second > line_length) {
    set_current_position_col(line_length);
  }
}

void OpenBuffer::CheckPosition() {
  if (position().line > contents_.size()) {
    set_current_position_line(contents_.size());
  }
}

typename OpenBuffer::CursorsSet* OpenBuffer::active_cursors() {
  return &cursors_[editor_->modifiers().active_cursors];
}

void OpenBuffer::set_active_cursors(const vector<LineColumn>& positions) {
  if (positions.empty()) { return; }
  auto cursors = active_cursors();
  cursors->clear();
  for (auto& position : positions) {
    cursors->push_back(
        make_pair(contents_.begin() + position.line, position.column));
  }
  current_cursor_ = cursors->begin();
  editor_->ScheduleRedraw();
}

void OpenBuffer::set_current_cursor(CursorsSet::value_type new_value) {
  *current_cursor_ = new_value;
}

typename OpenBuffer::CursorsSet::iterator OpenBuffer::current_cursor() {
  return current_cursor_;
}

typename OpenBuffer::CursorsSet::const_iterator OpenBuffer::current_cursor()
    const {
  return current_cursor_;
}

void OpenBuffer::CreateCursor() {
  switch (editor_->modifiers().structure) {
    case CURSOR:
      {
        LineColumn first, last;
        if (!FindRange(editor_->modifiers(), position(), &first, &last)) {
          return;
        }
        first = LineColumn(first.line + 1);
        if (first.line == last.line) { return; }
        while (first.line < last.line) {
          active_cursors()->push_back(
              make_pair(contents_.begin() + first.line, first.column));
          first.line++;
        }
      }
      break;
    default:
      active_cursors()->push_back(*current_cursor_);
  }
  editor_->SetStatus(L"Cursor created.");
  editor_->ScheduleRedraw();
}

void OpenBuffer::VisitPreviousCursor() {
  LOG(INFO) << "Visiting previous cursor: " << editor_->modifiers();
  if (editor_->modifiers().direction == BACKWARDS) {
    editor_->set_direction(FORWARDS);
    return VisitNextCursor();
  }
  auto cursors = active_cursors();
  if (cursors->empty()) { return; }
  size_t repetitions = editor_->modifiers().repetitions % cursors->size();
  for (size_t i = 0; i < repetitions; i++) {
    if (current_cursor_ == cursors->begin()) {
      current_cursor_ = cursors->end();
    }
    --current_cursor_;
    VLOG(6) << "Decrement cursor.";
  }
  editor_->ScheduleRedraw();
}

void OpenBuffer::VisitNextCursor() {
  LOG(INFO) << "Visiting next cursor: " << editor_->modifiers();
  if (editor_->modifiers().direction == BACKWARDS) {
    editor_->set_direction(FORWARDS);
    return VisitPreviousCursor();
  }
  auto cursors = active_cursors();
  if (cursors->empty()) { return; }
  size_t repetitions = editor_->modifiers().repetitions % cursors->size();
  for (size_t i = 0; i < repetitions; i++) {
    ++current_cursor_;
    VLOG(6) << "Increment cursor.";
    if (current_cursor_ == cursors->end()) {
      current_cursor_ = cursors->begin();
    }
  }
  editor_->ScheduleRedraw();
}

void OpenBuffer::DestroyCursor() {
  auto cursors = active_cursors();
  if (cursors->size() <= 1) { return; }
  size_t repetitions =
      min(editor_->modifiers().repetitions, cursors->size() - 1);
  for (size_t i = 0; i < repetitions; i++) {
    active_cursors()->erase(current_cursor_++);
  }
  editor_->ScheduleRedraw();
}

void OpenBuffer::DestroyOtherCursors() {
  auto cursors = active_cursors();
  for (auto it = cursors->begin(); it != cursors->end();) {
    if (it != current_cursor_) {
      cursors->erase(it++);
    } else {
      ++it;
    }
  }
  editor_->ScheduleRedraw();
}

bool OpenBuffer::BoundStructureAt(
    const LineColumn& position, const Modifiers& modifiers, LineColumn* start,
    LineColumn* end) {
  switch (modifiers.structure) {
    case CHAR:
      {
        LineColumn a = position;
        LineColumn b = MovePosition(modifiers, a, a);
        *start = min(a, b);
        *end = max(a, b);
      }
      return true;
    case WORD:
      return BoundWordAt(position, modifiers, start, end);

    case LINE:
      *start =
          modifiers.structure_range == Modifiers::FROM_CURRENT_POSITION_TO_END
              ? position
              : LineColumn(position.line);
      *end =
          modifiers.structure_range == Modifiers::FROM_BEGINNING_TO_CURRENT_POSITION
              ? position
              : LineColumn(position.line + 1);
      return true;

    case BUFFER:
    case CURSOR:
    case MARK:
    case SEARCH:
    case PAGE:
      return false;
  }
  // Just in case a compiler warning was ignored...
  return false;
}

bool OpenBuffer::BoundWordAt(
<<<<<<< HEAD
    const LineColumn& position_input, LineColumn* start, LineColumn* end) {
  Modifiers modifiers;
  modifiers.structure = WORD;
  return FindRange(modifiers, position_input, start, end);
}

bool OpenBuffer::FindRangeFirst(
    const Modifiers& modifiers, const LineColumn& position,
    LineColumn* output) const {
  *output = position;
  switch (modifiers.structure) {
    case WORD:
      {
        const wstring& word_char =
            read_string_variable(variable_word_characters());

        // Seek forwards until we're at a word character.
        while (at_end_of_line(*output)
               || word_char.find(character_at(*output)) == word_char.npos) {
          if (at_end(*output)) {
            return false;
          } else if (at_end_of_line(*output)) {
            output->column = 0;
            output->line++;
          } else {
            output->column ++;
          }
        }

        // Seek backwards until we're at the beginning of the word.
        while (!at_beginning_of_line(*output)
               && word_char.find(character_at(
                      LineColumn(output->line, output->column - 1)))
                  != wstring::npos) {
          CHECK_GT(output->column, 0);
          output->column--;
        }

        return true;
      }

    case CURSOR:
      {
        bool has_boundary = false;
        OpenBuffer::CursorsSet::const_iterator boundary;
        if (modifiers.direction == FORWARDS) {
          boundary = current_cursor_;
          has_boundary = true;
        } else {
          auto cursors = cursors_.find(modifiers.active_cursors);
          if (cursors == cursors_.end()) { return false; }
          for (auto it = cursors->second.begin(); it != cursors->second.end();
               ++it) {
            if (*it < *current_cursor_ && (!has_boundary || *it > *boundary)) {
              has_boundary = true;
              boundary = it;
            }
          }
        }
        if (!has_boundary) {
          return false;
        }
        output->line = boundary->first - contents_.begin();
        output->column = boundary->second;
        return true;
      }

    default:
=======
    const LineColumn& position_input, const Modifiers& modifiers,
    LineColumn* start, LineColumn* end) {
  const wstring& word_char = read_string_variable(variable_word_characters());
  LineColumn position(position_input);

  // Seek forwards until we're at a word character. Typically, if we're already
  // in a word character, this does nothing.
  while (at_end_of_line(position)
         || word_char.find(character_at(position)) == word_char.npos) {
    if (at_end(position)) {
>>>>>>> 02919c25
      return false;
  }
  return false;
}

<<<<<<< HEAD
bool OpenBuffer::FindRangeLast(
    const Modifiers& modifiers, const LineColumn& position,
    LineColumn* output) const {
  *output = position;
  switch (modifiers.structure) {
    case WORD:
      {
        const wstring& word_char =
            read_string_variable(variable_word_characters());

        // Seek forwards until the next space.
        while (!at_end_of_line(*output)
               && word_char.find(character_at(*output)) != wstring::npos) {
          output->column++;
        }
        return true;
      }
=======
  // Seek backwards until we're at the beginning of the word.
  if (modifiers.structure_range != Modifiers::FROM_CURRENT_POSITION_TO_END) {
    while (!at_beginning_of_line(position)
           && word_char.find(
                  character_at(LineColumn(position.line, position.column - 1)))
              != wstring::npos) {
      CHECK_GT(position.column, 0);
      position.column--;
    }
  }
>>>>>>> 02919c25

    case CURSOR:
      {
        bool has_boundary = false;
        OpenBuffer::CursorsSet::const_iterator boundary;
        if (modifiers.direction == BACKWARDS) {
          boundary = current_cursor_;
          has_boundary = true;
        } else {
          auto cursors = cursors_.find(modifiers.active_cursors);
          if (cursors == cursors_.end()) { return false; }
          for (auto it = cursors->second.begin(); it != cursors->second.end();
               ++it) {
            if (*it > *current_cursor_ && (!has_boundary || *it < *boundary)) {
              has_boundary = true;
              boundary = it;
            }
          }
        }
        if (!has_boundary) {
          return false;
        }
        output->line = boundary->first - contents_.begin();
        output->column = boundary->second;
        return true;
      }

<<<<<<< HEAD
    default:
      return false;
=======
  // Seek forwards until the next space.
  if (modifiers.structure_range != Modifiers::FROM_BEGINNING_TO_CURRENT_POSITION) {
    while (!at_end_of_line(position)
           && word_char.find(character_at(position)) != wstring::npos) {
      position.column ++;
    }
>>>>>>> 02919c25
  }
  return false;
}

<<<<<<< HEAD
bool OpenBuffer::FindRange(const Modifiers& modifiers,
                           const LineColumn& position, LineColumn* first,
                           LineColumn* last) {
  return FindRangeFirst(modifiers, position, first)
      && FindRangeLast(modifiers, *first, last);
=======
  *end = max(position, position_input);
  return true;
>>>>>>> 02919c25
}

const shared_ptr<Line> OpenBuffer::current_line() const {
  if (current_cursor_->first == contents_.end()) { return nullptr; }
  return *(*current_cursor_).first;
}

shared_ptr<Line> OpenBuffer::current_line() {
  return std::const_pointer_cast<Line>(
      const_cast<const OpenBuffer*>(this)->current_line());
}

wstring OpenBuffer::ToString() const {
  size_t size = 0;
  for (auto& it : contents_) {
    size += it->size() + 1;
  }
  wstring output;
  output.reserve(size);
  for (auto& it : contents_) {
    output.append(it->ToString() + L"\n");
  }
  output = output.substr(0, output.size() - 1);
  return output;
}

void OpenBuffer::PushSignal(EditorState* editor_state, int sig) {
  switch (sig) {
    case SIGINT:
      if (read_bool_variable(variable_pts())) {
        string sequence(1, 0x03);
        write(fd_, sequence.c_str(), sequence.size());
        editor_state->SetStatus(L"SIGINT");
      } else if (child_pid_ != -1) {
        editor_state->SetStatus(L"SIGINT >> pid:" + to_wstring(child_pid_));
        kill(child_pid_, sig);
      }
      break;

    case SIGTSTP:
      if (read_bool_variable(variable_pts())) {
        string sequence(1, 0x1a);
        write(fd_, sequence.c_str(), sequence.size());
      }
      // TODO(alejo): If not pts, we should pause ourselves.  This requires
      // calling the signal handler installed by ncurses so that we don't end up
      // with the terminal in a broken state.
      break;

    default:
      editor_state->SetStatus(L"Unexpected signal received: " + to_wstring(sig));
  }
}

wstring OpenBuffer::TransformKeyboardText(wstring input) {
  using afc::vm::VMType;
  for (auto& t : keyboard_text_transformers_) {
    vector<unique_ptr<Value>> args;
    args.push_back(afc::vm::Value::NewString(std::move(input)));
    auto result = t->callback(std::move(args));
    CHECK_EQ(result->type.type, VMType::VM_STRING);
    input = std::move(result->str);
  }
  return input;
}

bool OpenBuffer::AddKeyboardTextTransformer(EditorState* editor_state,
                                            unique_ptr<Value> transformer) {
  if (transformer == nullptr
      || transformer->type.type != VMType::FUNCTION
      || transformer->type.type_arguments.size() != 2
      || transformer->type.type_arguments[0].type != VMType::VM_STRING
      || transformer->type.type_arguments[1].type != VMType::VM_STRING) {
    editor_state->SetStatus(
        L": Unexpected type for keyboard text transformer: " +
        transformer->type.ToString());
    return false;
  }
  keyboard_text_transformers_.push_back(std::move(transformer));
  return true;
}

void OpenBuffer::SetInputFile(
    EditorState* editor_state, int input_fd, bool fd_is_terminal,
    pid_t child_pid) {
  if (read_bool_variable(variable_clear_on_reload())) {
    ClearContents(editor_state);
    low_buffer_ = nullptr;
    low_buffer_length_ = 0;
  }
  if (fd_ != -1) {
    close(fd_);
  }
  assert(child_pid_ == -1);
  fd_ = input_fd;
  fd_is_terminal_ = fd_is_terminal;
  child_pid_ = child_pid;
}

size_t OpenBuffer::current_position_line() const {
  return current_cursor_->first - contents_.begin();
}

void OpenBuffer::set_current_position_line(size_t line) {
  set_current_cursor(
      make_pair(contents_.begin() + min(line, contents_.size()), 0));
}

size_t OpenBuffer::current_position_col() const {
  return current_cursor_->second;
}

void OpenBuffer::set_current_position_col(size_t column) {
  set_current_cursor(make_pair(current_cursor_->first, column));
}

const LineColumn OpenBuffer::position() const {
  return LineColumn(current_cursor_->first - contents_.begin(),
                    current_cursor_->second);
}

void OpenBuffer::set_position(const LineColumn& position) {
  if (position.line > contents_.size()) {
    desired_line_ = position.line;
  }
  set_current_cursor(
      make_pair(contents_.begin() + min(position.line, contents_.size()),
                position.column));
}

wstring OpenBuffer::FlagsString() const {
  wstring output;
  if (modified()) {
    output += L"~";
  }
  if (fd() != -1) {
    output += L"< l:" + to_wstring(contents_.size());
    if (read_bool_variable(variable_follow_end_of_file())) {
      output += L" follow";
    }
    wstring pts_path = read_string_variable(variable_pts_path());
    if (!pts_path.empty()) {
      output += L" " + pts_path;
    }
  }
  if (child_pid_ != -1) {
    output += L" pid:" + to_wstring(child_pid_);
  } else if (child_exit_status_ != 0) {
    if (WIFEXITED(child_exit_status_)) {
      output += L" exit:" + to_wstring(WEXITSTATUS(child_exit_status_));
    } else if (WIFSIGNALED(child_exit_status_)) {
      output += L" signal:" + to_wstring(WTERMSIG(child_exit_status_));
    } else {
      output += L" exit-status:" + to_wstring(child_exit_status_);
    }
  }
  return output;
}

/* static */ EdgeStruct<char>* OpenBuffer::BoolStruct() {
  static EdgeStruct<char>* output = nullptr;
  if (output == nullptr) {
    output = new EdgeStruct<char>;
    // Trigger registration of all fields.
    OpenBuffer::variable_pts();
    OpenBuffer::variable_vm_exec();
    OpenBuffer::variable_close_after_clean_exit();
    OpenBuffer::variable_allow_dirty_delete();
    OpenBuffer::variable_reload_after_exit();
    OpenBuffer::variable_default_reload_after_exit();
    OpenBuffer::variable_reload_on_enter();
    OpenBuffer::variable_atomic_lines();
    OpenBuffer::variable_save_on_close();
    OpenBuffer::variable_clear_on_reload();
    OpenBuffer::variable_paste_mode();
    OpenBuffer::variable_follow_end_of_file();
    OpenBuffer::variable_commands_background_mode();
    OpenBuffer::variable_reload_on_buffer_write();
    OpenBuffer::variable_contains_line_marks();
    OpenBuffer::variable_multiple_cursors();
  }
  return output;
}

/* static */ EdgeVariable<char>* OpenBuffer::variable_pts() {
  static EdgeVariable<char>* variable = BoolStruct()->AddVariable(
      L"pts",
      L"If a command is forked that writes to this buffer, should it be run "
      L"with its own pseudoterminal?",
      false);
  return variable;
}

/* static */ EdgeVariable<char>* OpenBuffer::variable_vm_exec() {
  static EdgeVariable<char>* variable = BoolStruct()->AddVariable(
      L"vm_exec",
      L"If set, all input read into this buffer will be executed.",
      false);
  return variable;
}

/* static */ EdgeVariable<char>* OpenBuffer::variable_close_after_clean_exit() {
  static EdgeVariable<char>* variable = BoolStruct()->AddVariable(
      L"close_after_clean_exit",
      L"If a command is forked that writes to this buffer, should the buffer be "
      L"closed when the command exits with a successful status code?",
      false);
  return variable;
}

/* static */ EdgeVariable<char>*
OpenBuffer::variable_allow_dirty_delete() {
  static EdgeVariable<char>* variable = BoolStruct()->AddVariable(
      L"allow_dirty_delete",
      L"Allow this buffer to be deleted even if it's dirty (i.e. if it has "
      L"unsaved changes or an underlying process that's still running).",
      false);
  return variable;
}

/* static */ EdgeVariable<char>* OpenBuffer::variable_reload_after_exit() {
  static EdgeVariable<char>* variable = BoolStruct()->AddVariable(
      L"reload_after_exit",
      L"If a forked command that writes to this buffer exits, should Edge "
      L"reload the buffer?",
      false);
  return variable;
}

/* static */ EdgeVariable<char>* OpenBuffer::variable_default_reload_after_exit() {
  static EdgeVariable<char>* variable = BoolStruct()->AddVariable(
      L"default_reload_after_exit",
      L"If a forked command that writes to this buffer exits and "
      L"reload_after_exit is set, what should Edge set reload_after_exit just "
      L"after reloading the buffer?",
      false);
  return variable;
}

/* static */ EdgeVariable<char>* OpenBuffer::variable_reload_on_enter() {
  static EdgeVariable<char>* variable = BoolStruct()->AddVariable(
      L"reload_on_enter",
      L"Should this buffer be reloaded automatically when visited?",
      false);
  return variable;
}

/* static */ EdgeVariable<char>* OpenBuffer::variable_atomic_lines() {
  static EdgeVariable<char>* variable = BoolStruct()->AddVariable(
      L"atomic_lines",
      L"If true, lines can't be joined (e.g. you can't delete the last "
      L"character in a line unless the line is empty).  This is used by certain "
      L"buffers that represent lists of things (each represented as a line), "
      L"for which this is a natural behavior.",
      false);
  return variable;
}

/* static */ EdgeVariable<char>* OpenBuffer::variable_save_on_close() {
  static EdgeVariable<char>* variable = BoolStruct()->AddVariable(
      L"save_on_close",
      L"Should this buffer be saved automatically when it's closed?",
      false);
  return variable;
}

/* static */ EdgeVariable<char>* OpenBuffer::variable_clear_on_reload() {
  static EdgeVariable<char>* variable = BoolStruct()->AddVariable(
      L"clear_on_reload",
      L"Should any previous contents be discarded when this buffer is reloaded? "
      L"If false, previous contents will be preserved and new contents will be "
      L"appended at the end.",
      true);
  return variable;
}

/* static */ EdgeVariable<char>* OpenBuffer::variable_paste_mode() {
  static EdgeVariable<char>* variable = BoolStruct()->AddVariable(
      L"paste_mode",
      L"When paste_mode is enabled in a buffer, it will be displayed in a way "
      L"that makes it possible to select (with a mouse) parts of it (that are "
      L"currently shown).  It will also allow you to paste text directly into "
      L"the buffer.",
      false);
  return variable;
}

/* static */ EdgeVariable<char>* OpenBuffer::variable_follow_end_of_file() {
  static EdgeVariable<char>* variable = BoolStruct()->AddVariable(
      L"follow_end_of_file",
      L"Should the cursor stay at the end of the file?",
      false);
  return variable;
}

/* static */ EdgeVariable<char>* OpenBuffer::variable_commands_background_mode() {
  static EdgeVariable<char>* variable = BoolStruct()->AddVariable(
      L"commands_background_mode",
      L"Should new commands forked from this buffer be started in background "
      L"mode?  If false, we will switch to them automatically.",
      false);
  return variable;
}

/* static */ EdgeVariable<char>* OpenBuffer::variable_reload_on_buffer_write() {
  static EdgeVariable<char>* variable = BoolStruct()->AddVariable(
      L"reload_on_buffer_write",
      L"Should the current buffer (on which this variable is set) be reloaded "
      L"when any buffer is written?  This is useful mainly for command buffers "
      L"like 'make' or 'git diff'.",
      false);
  return variable;
}

/* static */ EdgeVariable<char>* OpenBuffer::variable_contains_line_marks() {
  static EdgeVariable<char>* variable = BoolStruct()->AddVariable(
      L"contains_line_marks",
      L"If set to true, this buffer will be scanned for line marks.",
      false);
  return variable;
}

/* static */ EdgeVariable<char>* OpenBuffer::variable_multiple_cursors() {
  static EdgeVariable<char>* variable = BoolStruct()->AddVariable(
      L"multiple_cursors",
      L"If set to true, operations in this buffer apply to all cursors defined "
      L"on it.",
      false);
  return variable;
}

/* static */ EdgeStruct<wstring>* OpenBuffer::StringStruct() {
  static EdgeStruct<wstring>* output = nullptr;
  if (output == nullptr) {
    output = new EdgeStruct<wstring>;
    // Trigger registration of all fields.
    OpenBuffer::variable_word_characters();
    OpenBuffer::variable_path_characters();
    OpenBuffer::variable_path();
    OpenBuffer::variable_pts_path();
    OpenBuffer::variable_command();
    OpenBuffer::variable_editor_commands_path();
    OpenBuffer::variable_line_prefix_characters();
    OpenBuffer::variable_line_suffix_superfluous_characters();
    OpenBuffer::variable_dictionary();
  }
  return output;
}

/* static */ EdgeVariable<wstring>* OpenBuffer::variable_word_characters() {
  static EdgeVariable<wstring>* variable = StringStruct()->AddVariable(
      L"word_characters",
      L"String with all the characters that should be considered part of a "
      L"word.",
      L"ABCDEFGHIJKLMNOPQRSTUVWXYZabcdefghijklmnopqrstuvwxyz0123456789_");
  return variable;
}

/* static */ EdgeVariable<wstring>* OpenBuffer::variable_path_characters() {
  static EdgeVariable<wstring>* variable = StringStruct()->AddVariable(
      L"path_characters",
      L"String with all the characters that should be considered part of a "
      L"path.",
      L"ABCDEFGHIJKLMNOPQRSTUVWXYZabcdefghijklmnopqrstuvwxyz0123456789_-.*:/");
  return variable;
}

/* static */ EdgeVariable<wstring>* OpenBuffer::variable_path() {
  static EdgeVariable<wstring>* variable = StringStruct()->AddVariable(
      L"path",
      L"String with the path of the current file.",
      L"",
      FilePredictor);
  return variable;
}

/* static */ EdgeVariable<wstring>* OpenBuffer::variable_pts_path() {
  static EdgeVariable<wstring>* variable = StringStruct()->AddVariable(
      L"pts_path",
      L"String with the path of the terminal used by the current buffer (or "
      L"empty if the user is not using a terminal).",
      L"",
      FilePredictor);
  return variable;
}

/* static */ EdgeVariable<wstring>* OpenBuffer::variable_command() {
  static EdgeVariable<wstring>* variable = StringStruct()->AddVariable(
      L"command",
      L"String with the current command (or empty).",
      L"",
      FilePredictor);
  return variable;
}

/* static */ EdgeVariable<wstring>* OpenBuffer::variable_editor_commands_path() {
  static EdgeVariable<wstring>* variable = StringStruct()->AddVariable(
      L"editor_commands_path",
      L"String with the path to the initial directory for editor commands.",
      L"",
      FilePredictor);
  return variable;
}

/* static */ EdgeVariable<wstring>*
OpenBuffer::variable_line_prefix_characters() {
  static EdgeVariable<wstring>* variable = StringStruct()->AddVariable(
      L"line_prefix_characters",
      L"String with all the characters that should be considered the prefix of "
      L"the actual contents of a line.  When a new line is created, the prefix "
      L"of the previous line (the sequence of all characters at the start of "
      L"the previous line that are listed in line_prefix_characters) is copied "
      L"to the new line.  The order of characters in line_prefix_characters has "
      L"no effect.",
      L" ");
  return variable;
}

/* static */ EdgeVariable<wstring>*
OpenBuffer::variable_line_suffix_superfluous_characters() {
  static EdgeVariable<wstring>* variable = StringStruct()->AddVariable(
      L"line_suffix_superfluous_characters",
      L"String with all the characters that should be removed from the suffix "
      L"of a line (after editing it).  The order of characters in "
      L"line_suffix_superfluous_characters has no effect.",
      L" ");
  return variable;
}

/* static */ EdgeVariable<wstring>*
OpenBuffer::variable_dictionary() {
  static EdgeVariable<wstring>* variable = StringStruct()->AddVariable(
      L"dictionary",
      L"Path to a dictionary file used for autocompletion. If empty, pressing "
      L"TAB (in insert mode) just inserts a tab character into the file; "
      L"otherwise, it triggers completion to the first string from the "
      L"dictionary that matches the prefix of the current word. Pressing TAB "
      L"again iterates through all completions.",
      L"");
  return variable;
}

/* static */ EdgeStruct<int>* OpenBuffer::IntStruct() {
  static EdgeStruct<int>* output = nullptr;
  if (output == nullptr) {
    output = new EdgeStruct<int>;
    // Trigger registration of all fields.
    OpenBuffer::variable_line_width();
    OpenBuffer::variable_buffer_list_context_lines();
  }
  return output;
}

/* static */ EdgeVariable<int>* OpenBuffer::variable_line_width() {
  static EdgeVariable<int>* variable = IntStruct()->AddVariable(
      L"line_width",
      L"Desired maximum width of a line.",
      80);
  return variable;
}

/* static */ EdgeVariable<int>*
    OpenBuffer::variable_buffer_list_context_lines() {
  static EdgeVariable<int>* variable = IntStruct()->AddVariable(
      L"buffer_list_context_lines",
      L"Number of lines of context from this buffer to show in the list of "
      L"buffers.",
      0);
  return variable;
}

/* static */ EdgeStruct<unique_ptr<Value>>* OpenBuffer::ValueStruct() {
  static EdgeStruct<unique_ptr<Value>>* output = nullptr;
  if (output == nullptr) {
    output = new EdgeStruct<unique_ptr<Value>>;
    // Trigger registration of all fields.
    // ... except there are no fields yet.
  }
  return output;
}

bool OpenBuffer::read_bool_variable(const EdgeVariable<char>* variable) const {
  return static_cast<bool>(bool_variables_.Get(variable));
}

void OpenBuffer::set_bool_variable(
    const EdgeVariable<char>* variable, bool value) {
  bool_variables_.Set(variable, static_cast<char>(value));
}

void OpenBuffer::toggle_bool_variable(const EdgeVariable<char>* variable) {
  set_bool_variable(variable, !read_bool_variable(variable));
}

const wstring& OpenBuffer::read_string_variable(
    const EdgeVariable<wstring>* variable) const {
  return string_variables_.Get(variable);
}

void OpenBuffer::set_string_variable(
    const EdgeVariable<wstring>* variable, const wstring& value) {
  string_variables_.Set(variable, value);
}

const int& OpenBuffer::read_int_variable(
    const EdgeVariable<int>* variable) const {
  return int_variables_.Get(variable);
}

void OpenBuffer::set_int_variable(
    const EdgeVariable<int>* variable, const int& value) {
  int_variables_.Set(variable, value);
}

const Value* OpenBuffer::read_value_variable(
    const EdgeVariable<unique_ptr<Value>>* variable) const {
  return function_variables_.Get(variable);
}

void OpenBuffer::set_value_variable(
    const EdgeVariable<unique_ptr<Value>>* variable, unique_ptr<Value> value) {
  function_variables_.Set(variable, std::move(value));
}

void OpenBuffer::CopyVariablesFrom(const shared_ptr<const OpenBuffer>& src) {
  assert(src.get() != nullptr);
  bool_variables_.CopyFrom(src->bool_variables_);
  string_variables_.CopyFrom(src->string_variables_);
}

void OpenBuffer::ApplyToCursors(unique_ptr<Transformation> transformation) {
  CursorsSet single_cursor;
  CursorsSet* cursors;
  if (read_bool_variable(variable_multiple_cursors())) {
    cursors = active_cursors();
  } else {
    cursors = &single_cursor;
    single_cursor.push_back(*current_cursor_);
  }

  LOG(INFO) << "Applying transformation to cursors: " << cursors->size();
  for (CursorsSet::iterator it = cursors->begin(); it != cursors->end(); ++it) {
    CursorsSet::iterator final_current_cursor = current_cursor_;
    VLOG(6) << "Applying transformation at line: "
            << std::distance(contents_.begin(), it->first);
    if (cursors != &single_cursor) {
      current_cursor_ = it;
    }

    Apply(editor_, transformation->Clone());

    if (it == current_cursor_) {
      *it = *current_cursor_;
      current_cursor_ = final_current_cursor;
    }
  }
}

void OpenBuffer::Apply(
    EditorState* editor_state, unique_ptr<Transformation> transformation) {
  if (!last_transformation_stack_.empty()) {
    CHECK(last_transformation_stack_.back() != nullptr);
    last_transformation_stack_.back()->PushBack(transformation->Clone());
  }

  transformations_past_.emplace_back(
      new Transformation::Result(editor_state));
  transformation->Apply(
      editor_state, this, transformations_past_.back().get());

  auto delete_buffer = transformations_past_.back()->delete_buffer;
  if (delete_buffer->contents()->size() > 1
      || delete_buffer->LineAt(0)->size() > 0) {
    auto insert_result = editor_state->buffers()->insert(
        make_pair(delete_buffer->name(), delete_buffer));
    if (!insert_result.second) {
      insert_result.first->second = delete_buffer;
    }
  }

  transformations_future_.clear();
  if (transformations_past_.back()->modified_buffer) {
    last_transformation_ = std::move(transformation);
  }
}

void OpenBuffer::RepeatLastTransformation(EditorState* editor_state) {
  transformations_past_.emplace_back(new Transformation::Result(editor_state));
  last_transformation_
      ->Apply(editor_state, this, transformations_past_.back().get());
  transformations_future_.clear();
}

void OpenBuffer::PushTransformationStack() {
  last_transformation_stack_.emplace_back(new TransformationStack);
}

void OpenBuffer::PopTransformationStack() {
  CHECK(!last_transformation_stack_.empty());
  last_transformation_ = std::move(last_transformation_stack_.back());
  last_transformation_stack_.pop_back();
  if (!last_transformation_stack_.empty()) {
    last_transformation_stack_.back()->PushBack(last_transformation_->Clone());
  }
}

void OpenBuffer::Undo(EditorState* editor_state) {
  list<unique_ptr<Transformation::Result>>* source;
  list<unique_ptr<Transformation::Result>>* target;
  if (editor_state->direction() == FORWARDS) {
    source = &transformations_past_;
    target = &transformations_future_;
  } else {
    source = &transformations_future_;
    target = &transformations_past_;
  }
  for (size_t i = 0; i < editor_state->repetitions(); i++) {
    bool modified_buffer = false;
    while (!modified_buffer && !source->empty()) {
      target->emplace_back(new Transformation::Result(editor_state));
      source->back()->undo->Apply(editor_state, this, target->back().get());
      source->pop_back();
      modified_buffer = target->back()->modified_buffer;
    }
    if (source->empty()) { return; }
  }
}

void OpenBuffer::set_filter(unique_ptr<Value> filter) {
  filter_ = std::move(filter);
  filter_version_++;
}

bool OpenBuffer::IsLineFiltered(size_t line_number) {
  if (line_number >= contents_.size()) {
    return true;
  }
  auto line = contents_[line_number];
  if (line->filter_version() < filter_version_) {
    vector<unique_ptr<Value>> args;
    args.push_back(Value::NewString(line->ToString()));
    bool filtered = filter_->callback(std::move(args))->boolean;
    line->set_filtered(filtered, filter_version_);
  }
  return line->filtered();
}

const multimap<size_t, LineMarks::Mark>* OpenBuffer::GetLineMarks(
    const EditorState& editor_state) {
  auto marks = editor_state.line_marks();
  if (marks->updates > line_marks_last_updates_) {
    LOG(INFO) << name_ << ": Updating marks.";
    line_marks_.clear();
    auto relevant_marks = marks->GetMarksForTargetBuffer(name_);
    for (auto& mark : relevant_marks) {
      line_marks_.insert(make_pair(mark.target.line, mark));
    }
    line_marks_last_updates_ = marks->updates;
  }
  VLOG(10) << "Returning multimap with size: " << line_marks_.size();
  return &line_marks_;
}

}  // namespace editor
}  // namespace afc<|MERGE_RESOLUTION|>--- conflicted
+++ resolved
@@ -1417,49 +1417,27 @@
   editor_->ScheduleRedraw();
 }
 
-bool OpenBuffer::BoundStructureAt(
-    const LineColumn& position, const Modifiers& modifiers, LineColumn* start,
+bool OpenBuffer::FindPartialRange(
+    const Modifiers& modifiers, const LineColumn& position, LineColumn* start,
     LineColumn* end) {
-  switch (modifiers.structure) {
-    case CHAR:
-      {
-        LineColumn a = position;
-        LineColumn b = MovePosition(modifiers, a, a);
-        *start = min(a, b);
-        *end = max(a, b);
-      }
-      return true;
-    case WORD:
-      return BoundWordAt(position, modifiers, start, end);
-
-    case LINE:
-      *start =
-          modifiers.structure_range == Modifiers::FROM_CURRENT_POSITION_TO_END
-              ? position
-              : LineColumn(position.line);
-      *end =
-          modifiers.structure_range == Modifiers::FROM_BEGINNING_TO_CURRENT_POSITION
-              ? position
-              : LineColumn(position.line + 1);
-      return true;
-
-    case BUFFER:
-    case CURSOR:
-    case MARK:
-    case SEARCH:
-    case PAGE:
-      return false;
-  }
-  // Just in case a compiler warning was ignored...
-  return false;
-}
-
-bool OpenBuffer::BoundWordAt(
-<<<<<<< HEAD
-    const LineColumn& position_input, LineColumn* start, LineColumn* end) {
-  Modifiers modifiers;
-  modifiers.structure = WORD;
-  return FindRange(modifiers, position_input, start, end);
+  if (!FindRange(modifiers, position, start, end)) {
+    return false;
+  }
+  switch (modifiers.structure_range) {
+    case Modifiers::ENTIRE_STRUCTURE:
+      *start = min(*start, position);
+      *end = max(*end, position);
+      break;
+    case Modifiers::FROM_BEGINNING_TO_CURRENT_POSITION:
+      *end = max(*start, position);
+      *start = min(*start, position);
+      break;
+    case Modifiers::FROM_CURRENT_POSITION_TO_END:
+      *start = min(position, *end);
+      *end = max(*end, position);
+      break;
+  }
+  return true;
 }
 
 bool OpenBuffer::FindRangeFirst(
@@ -1467,12 +1445,26 @@
     LineColumn* output) const {
   *output = position;
   switch (modifiers.structure) {
+    case CHAR:
+      if (modifiers.direction == BACKWARDS) {
+        if (output->column > 0) {
+          output->column--;
+        } else if (output->line > 0) {
+          output->line--;
+          output->column = LineAt(output->line)->size();
+        } else {
+          return false;
+        }
+      }
+      return true;
+
     case WORD:
       {
         const wstring& word_char =
             read_string_variable(variable_word_characters());
 
-        // Seek forwards until we're at a word character.
+        // Seek forwards until we're at a word character. Typically, if we're
+        // already in a word character, this does nothing.
         while (at_end_of_line(*output)
                || word_char.find(character_at(*output)) == word_char.npos) {
           if (at_end(*output)) {
@@ -1496,6 +1488,10 @@
 
         return true;
       }
+
+    case LINE:
+      output->column = 0;
+      return true;
 
     case CURSOR:
       {
@@ -1522,31 +1518,30 @@
         output->column = boundary->second;
         return true;
       }
-
     default:
-=======
-    const LineColumn& position_input, const Modifiers& modifiers,
-    LineColumn* start, LineColumn* end) {
-  const wstring& word_char = read_string_variable(variable_word_characters());
-  LineColumn position(position_input);
-
-  // Seek forwards until we're at a word character. Typically, if we're already
-  // in a word character, this does nothing.
-  while (at_end_of_line(position)
-         || word_char.find(character_at(position)) == word_char.npos) {
-    if (at_end(position)) {
->>>>>>> 02919c25
       return false;
   }
   return false;
 }
 
-<<<<<<< HEAD
 bool OpenBuffer::FindRangeLast(
     const Modifiers& modifiers, const LineColumn& position,
     LineColumn* output) const {
   *output = position;
   switch (modifiers.structure) {
+    case CHAR:
+      if (modifiers.direction == FORWARDS) {
+        if (!at_end_of_line(*output)) {
+          output->column++;
+        } else if (at_end(*output)) {
+          return false;
+        } else {
+          output->line++;
+          output->column = 0;
+        }
+      }
+      return true;
+
     case WORD:
       {
         const wstring& word_char =
@@ -1559,18 +1554,10 @@
         }
         return true;
       }
-=======
-  // Seek backwards until we're at the beginning of the word.
-  if (modifiers.structure_range != Modifiers::FROM_CURRENT_POSITION_TO_END) {
-    while (!at_beginning_of_line(position)
-           && word_char.find(
-                  character_at(LineColumn(position.line, position.column - 1)))
-              != wstring::npos) {
-      CHECK_GT(position.column, 0);
-      position.column--;
-    }
-  }
->>>>>>> 02919c25
+
+    case LINE:
+      output->column = LineAt(output->line)->size();
+      return true;
 
     case CURSOR:
       {
@@ -1598,31 +1585,17 @@
         return true;
       }
 
-<<<<<<< HEAD
     default:
       return false;
-=======
-  // Seek forwards until the next space.
-  if (modifiers.structure_range != Modifiers::FROM_BEGINNING_TO_CURRENT_POSITION) {
-    while (!at_end_of_line(position)
-           && word_char.find(character_at(position)) != wstring::npos) {
-      position.column ++;
-    }
->>>>>>> 02919c25
   }
   return false;
 }
 
-<<<<<<< HEAD
 bool OpenBuffer::FindRange(const Modifiers& modifiers,
                            const LineColumn& position, LineColumn* first,
                            LineColumn* last) {
   return FindRangeFirst(modifiers, position, first)
       && FindRangeLast(modifiers, *first, last);
-=======
-  *end = max(position, position_input);
-  return true;
->>>>>>> 02919c25
 }
 
 const shared_ptr<Line> OpenBuffer::current_line() const {
