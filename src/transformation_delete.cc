#include "transformation_delete.h"

#include <glog/logging.h>

#include "buffer.h"
#include "direction.h"
#include "editor.h"
#include "lazy_string_append.h"
#include "modifiers.h"
#include "transformation.h"
#include "transformation_move.h"
#include "wstring.h"

namespace afc {
namespace editor {

namespace {
class DeleteCharactersTransformation : public Transformation {
 public:
  DeleteCharactersTransformation(
      const Modifiers& modifiers, bool copy_to_paste_buffer)
      : modifiers_(modifiers),
        copy_to_paste_buffer_(copy_to_paste_buffer) {}

  void Apply(
      EditorState* editor_state, OpenBuffer* buffer, Result* result) const {
    LOG(INFO) << "Starting DeleteCharactersTransformation: " << modifiers_;
    if (buffer->contents()->empty()) {
      result->success = false;
      return;
    }
    if (modifiers_.repetitions == 0) {
      return;
    }
    buffer->CheckPosition();
    buffer->set_position(min(buffer->position(), buffer->end_position()));
    size_t current_line = buffer->current_position_line();
    buffer->MaybeAdjustPositionCol();

    shared_ptr<LazyString> preserved_contents =
        StartOfLine(buffer, current_line, buffer->current_position_col());

    size_t line;
    size_t chars_erased;
    SkipLinesToErase(buffer, preserved_contents, &line, &chars_erased);
    LOG(INFO) << "Erasing from line " << current_line << " to line " << line
              << " would erase " << chars_erased << " characters.";

    // The amount of characters that should be erased from the current line.
    // Depending on the direction, we'll erase from the beginning (FORWARDS) or
    // the end of the current line (BACKWARDS).  If the line is the current
    // line, this already includes characters in preserved_contents.
    size_t chars_erase_line = buffer->LineAt(line)->size()
        + (modifiers_.direction == FORWARDS ? 1 : 0)
        - min(buffer->LineAt(line)->size(),
              (modifiers_.repetitions < chars_erased
                   ? chars_erased - modifiers_.repetitions
                   : 0));
    if (chars_erase_line > buffer->LineAt(line)->size()) {
      LOG(INFO) << "Adjusting for end of buffer.";
      CHECK_EQ(chars_erase_line, buffer->LineAt(line)->size() + 1);
      chars_erase_line = 0;
      if (!AdvanceLine(buffer, &line)) {
        chars_erase_line = buffer->LineAt(line)->size();
      }
    }
    LOG(INFO) << "Characters to erase from current line: " << chars_erase_line
              << ", modifiers: " << modifiers_ << ", chars_erased: "
              << chars_erased << ", preserved_contents size: "
              << preserved_contents->size() << ", actual length: "
              << buffer->LineAt(line)->size();

    result->success = chars_erased >= modifiers_.repetitions;
    result->made_progress = chars_erased + chars_erase_line > 0;

    size_t line_begin = min(line, current_line);
    size_t line_end = max(line, current_line);

    shared_ptr<OpenBuffer> delete_buffer = GetDeletedTextBuffer(
        editor_state, buffer, line_begin, line_end, preserved_contents,
        chars_erase_line);
    if (copy_to_paste_buffer_) {
      VLOG(5) << "Preparing delete buffer.";
      result->delete_buffer->Apply(
          editor_state, NewInsertBufferTransformation(delete_buffer, 1, END));
    }

    if (modifiers_.direction == BACKWARDS) {
      buffer->set_position(
          LineColumn(line, buffer->LineAt(line)->size() - chars_erase_line));
    }

    LOG(INFO) << "Storing new line (at position " << max(current_line, line)
              << ").";
    buffer->ReplaceLine(
        buffer->contents()->begin() + line_end,
        std::make_shared<Line>(Line::Options(
           ProduceFinalLine(buffer, preserved_contents, line,
                            chars_erase_line))));

    buffer->EraseLines(buffer->contents()->begin() + line_begin,
                       buffer->contents()->begin() + line_end);
    result->modified_buffer = true;

    result->undo = TransformationAtPosition(buffer->position(),
        NewInsertBufferTransformation(
            delete_buffer, 1, modifiers_.direction == FORWARDS ? START : END));
  }

  unique_ptr<Transformation> Clone() {
    return NewDeleteCharactersTransformation(
        modifiers_, copy_to_paste_buffer_);
  }

 private:
  shared_ptr<OpenBuffer> GetDeletedTextBuffer(
      EditorState* editor_state, OpenBuffer* buffer, size_t line_begin,
      size_t line_end, const shared_ptr<LazyString>& preserved_contents,
      size_t chars_erase_line) const {
    LOG(INFO) << "Preparing deleted text buffer.";
    shared_ptr<OpenBuffer> delete_buffer(
        new OpenBuffer(editor_state, OpenBuffer::kPasteBuffer));

    if (line_begin == line_end) {
      auto end_line = buffer->LineAt(line_begin);
      size_t start = modifiers_.direction == FORWARDS
          ? preserved_contents->size()
          : end_line->size() - chars_erase_line;
      CHECK_LE(start, end_line->size());
      size_t end = modifiers_.direction == FORWARDS
          ? chars_erase_line
          : end_line->size() - preserved_contents->size();
      CHECK_LE(start, end);
      CHECK_LE(end, end_line->size());
      LOG(INFO) << "Preserving chars from single line: [" << start << ", "
                << end << "): "
                << end_line->Substring(start, end - start)->ToString();
      delete_buffer->AppendToLastLine(
          editor_state, end_line->Substring(start, end - start));
      return delete_buffer;
    }

    delete_buffer->AppendToLastLine(editor_state,
        buffer->LineAt(line_begin)->Substring(
            modifiers_.direction == FORWARDS
            ? preserved_contents->size()
            : buffer->LineAt(line_begin)->size() - chars_erase_line));

    for (size_t i = line_begin + 1; i < line_end; i++) {
      delete_buffer->AppendLine(
          editor_state, buffer->LineAt(i)->contents());
    }

    delete_buffer->AppendLine(editor_state,
        buffer->LineAt(line_end)->Substring(0,
            modifiers_.direction == FORWARDS
                ? chars_erase_line
                : buffer->LineAt(line_end)->size() - preserved_contents->size()));
    return delete_buffer;
  }

  static shared_ptr<LazyString> StartOfLine(
      OpenBuffer* buffer, size_t line_number, size_t column,
      Direction direction) {
    auto line = buffer->LineAt(line_number);
    switch (direction) {
      case FORWARDS:
        return line->Substring(0, column);
      case BACKWARDS:
        return line->Substring(column);
    }
    CHECK(false);
    return nullptr;
  }

  shared_ptr<LazyString> StartOfLine(
      OpenBuffer* buffer, size_t line_number, size_t column) const {
    return StartOfLine(buffer, line_number, column, modifiers_.direction);
  }

  shared_ptr<LazyString> EndOfLine(
      OpenBuffer* buffer, size_t line_number, size_t chars_to_erase) const {
    return StartOfLine(buffer, line_number, chars_to_erase,
                       ReverseDirection(modifiers_.direction));
  }

  shared_ptr<LazyString> ProduceFinalLine(
      OpenBuffer* buffer, const shared_ptr<LazyString> preserved_contents,
      size_t line, size_t chars_to_erase) const {
    switch (modifiers_.direction) {
      case FORWARDS:
        return StringAppend(preserved_contents,
             EndOfLine(buffer, line, chars_to_erase));
      case BACKWARDS:
        auto end_line = buffer->LineAt(line);
        return StringAppend(
             StartOfLine(buffer, line, end_line->size() - chars_to_erase,
                         FORWARDS),
             preserved_contents);
    }
    CHECK(false);
    return nullptr;
  }

  // Loop away from the current line (in the direction given), stopping at the
  // first line such that if we erase all characters in it (including \n), we
  // will have erased at least as many characters as needed.
  //
  // chars_erased will be set to the total number of characters erased from the
  // current position until (including) line.
  void SkipLinesToErase(const OpenBuffer* buffer,
                        const shared_ptr<LazyString>& preserved_contents,
                        size_t* line, size_t* chars_erased) const {
    size_t current_line = buffer->current_position_line();
    *line = current_line;
    *chars_erased = 0;
    if (modifiers_.direction == FORWARDS
        && *line == buffer->contents()->size()) {
      return;
    }

    while (true) {
      CHECK_LT(*line, buffer->contents()->size());
      LOG(INFO) << "Iteration at line " << *line << " having already erased "
                << *chars_erased << " characters.";
      size_t chars_in_line = buffer->LineAt(*line)->size();
      if (*line == current_line) {
        CHECK_GE(chars_in_line, preserved_contents->size());
        chars_in_line -= preserved_contents->size();
        if (modifiers_.direction == FORWARDS) {
          chars_in_line++;
        }
      } else if (*line + 1 < buffer->contents()->size()) {
        chars_in_line++;  // The new line character.
      }
      LOG(INFO) << "Characters available in line: " << chars_in_line;
      *chars_erased += chars_in_line;
      if (*chars_erased >= modifiers_.repetitions) {
        return;
      }
      CHECK_LT(*chars_erased, modifiers_.repetitions);

      if (!AdvanceLine(buffer, line)) {
        return;
      }
    }
  }

  bool AdvanceLine(const OpenBuffer* buffer, size_t* line) const {
    size_t old_value = *line;
    switch (modifiers_.direction) {
      case FORWARDS:
        if (*line + 1 < buffer->contents()->size()) { (*line)++; }
        break;
      case BACKWARDS:
        if (*line > 0) { (*line)--; }
        break;
    }
    CHECK_LT(*line, buffer->contents()->size());
    return old_value != *line;
  }

  Modifiers modifiers_;
  bool copy_to_paste_buffer_;
};

class DeleteWordTransformation : public Transformation {
 public:
  DeleteWordTransformation(const Modifiers& modifiers,
                           bool copy_to_paste_buffer)
      : modifiers_(modifiers),
        copy_to_paste_buffer_(copy_to_paste_buffer) {}

  void Apply(
      EditorState* editor_state, OpenBuffer* buffer, Result* result) const {
    CHECK(buffer != nullptr);
    CHECK(result != nullptr);
    buffer->CheckPosition();
    buffer->MaybeAdjustPositionCol();

    LineColumn initial_position = buffer->position();
    LineColumn start, end;
    if (!buffer->BoundWordAt(initial_position, modifiers_, &start, &end)) {
      result->success = false;
      LOG(INFO) << "Unable to bound word, giving up.";
      return;
    }
    LOG(INFO) << "Starting at " << initial_position << " bound word from "
              << start << " to " << end;
    CHECK_EQ(start.line, end.line);
    CHECK_LE(start, end);
    CHECK_LE(initial_position.line, start.line);

    TransformationStack stack;

    if (initial_position.line < start.line) {
      LOG(INFO) << "Deleting superfluous lines (from " << initial_position.line
                << " to " << start.line;
      while (initial_position.line < start.line) {
        start.line--;
        end.line--;
        Modifiers modifiers;
        modifiers.structure_range = Modifiers::FROM_CURRENT_POSITION_TO_END;
        stack.PushBack(NewDeleteLinesTransformation(modifiers, true));
      }
      start.column += initial_position.column;
      end.column += initial_position.column;
    }

    if (initial_position.column < start.column) {
      Modifiers modifiers;
      modifiers.repetitions = start.column - initial_position.column;
      stack.PushBack(NewDeleteCharactersTransformation(modifiers, true));
      end.column = initial_position.column + end.column - start.column;
      start.column = initial_position.column;
    }

    CHECK_EQ(start.line, end.line);
    CHECK_EQ(start.line, initial_position.line);
    CHECK_LE(start.column, initial_position.column);
    CHECK_LE(initial_position.column, end.column);
    if (initial_position.column > start.column) {
      LOG(INFO) << "Scroll back: " << initial_position.column - start.column;
<<<<<<< HEAD
      stack.PushBack(NewGotoPositionTransformation(start));
=======
      Modifiers modifiers;
      modifiers.direction = Direction::BACKWARDS;
      modifiers.structure = CHAR;
      modifiers.structure_range = Modifiers::ENTIRE_STRUCTURE;
      modifiers.repetitions = initial_position.column - start.column;
      stack.PushBack(NewMoveTransformation(modifiers));
>>>>>>> 106b4b81
    }
    CHECK_GE(end.column, start.column);
    size_t size = end.column - start.column;
    if (size > 0) {
      LOG(INFO) << "Erasing word, characters: " << size;
      Modifiers modifiers;
      modifiers.repetitions = size;
      stack.PushBack(NewDeleteCharactersTransformation(modifiers, true));
    }
    stack.Apply(editor_state, buffer, result);
  }

  unique_ptr<Transformation> Clone() {
    return NewDeleteWordsTransformation(modifiers_, copy_to_paste_buffer_);
  }

 private:
  Modifiers modifiers_;
  bool copy_to_paste_buffer_;
};

class DeleteLinesTransformation : public Transformation {
 public:
  DeleteLinesTransformation(const Modifiers& modifiers,
                            bool copy_to_paste_buffer)
      : modifiers_(modifiers),
        copy_to_paste_buffer_(copy_to_paste_buffer) {}

  void Apply(
      EditorState* editor_state, OpenBuffer* buffer, Result* result) const {
    size_t repetitions = min(modifiers_.repetitions,
        buffer->contents()->size() - buffer->position().line);
    shared_ptr<OpenBuffer> delete_buffer(
        new OpenBuffer(editor_state, OpenBuffer::kPasteBuffer));

    LOG(INFO) << "Erasing lines " << repetitions << " starting at line "
         << buffer->position().line << " in a buffer with size "
         << buffer->contents()->size() << " with modifiers: " << modifiers_;

    bool forwards = modifiers_.structure_range
        != Modifiers::FROM_BEGINNING_TO_CURRENT_POSITION;
    bool backwards = modifiers_.structure_range
        != Modifiers::FROM_CURRENT_POSITION_TO_END;

    bool deletes_ends_of_lines = modifiers_.strength > Modifiers::WEAK;

    TransformationStack stack;

    size_t line = buffer->position().line;
    for (size_t i = 0; i < repetitions; i++) {
      auto contents = buffer->contents()->at(line + i);
      DVLOG(5) << "Erasing line: " << contents->ToString();
      size_t start = backwards ? 0 : buffer->position().column;
      size_t end = forwards ? contents->size() : buffer->position().column;
      if (start == 0
          && end == contents->size()
          && contents->activate() != nullptr) {
        contents->activate()->ProcessInput('d', editor_state);
      }
      Modifiers modifiers;
      modifiers.repetitions = end - start + (deletes_ends_of_lines ? 1 : 0);
      LineColumn position(line + (deletes_ends_of_lines ? 0 : i), start);
      DVLOG(6) << "Modifiers for line: " << modifiers;
      DVLOG(6) << "Position for line: " << position;
      stack.PushBack(
          TransformationAtPosition(position,
               NewDeleteCharactersTransformation(modifiers, true)));
    }
    stack.Apply(editor_state, buffer, result);
  }

  unique_ptr<Transformation> Clone() {
    return NewDeleteLinesTransformation(modifiers_, copy_to_paste_buffer_);
  }

 private:
  size_t FindStartOfLine(OpenBuffer* buffer, const Line* line) const {
    if (modifiers_.strength == Modifiers::VERY_WEAK) {
      return FindSoftStartOfLine(buffer, line);
    }
    return 0;
  }
  static size_t FindSoftStartOfLine(OpenBuffer* buffer, const Line* line) {
    const wstring& word_chars =
        buffer->read_string_variable(buffer->variable_word_characters());
    size_t start = 0;
    while (start < line->size()
           && word_chars.find(line->get(start)) == wstring::npos) {
      start++;
    }
    return start;
  }

  size_t FindLengthOfLine(OpenBuffer* buffer, const Line* line) const {
    if (modifiers_.strength == Modifiers::VERY_WEAK) {
      return FindSoftLengthOfLine(buffer, line);
    }
    return line->size();
  }

  static size_t FindSoftLengthOfLine(OpenBuffer* buffer, const Line* line) {
    const wstring& word_chars =
        buffer->read_string_variable(buffer->variable_word_characters());
    size_t length = line->size();
    while (length > 0
           && word_chars.find(line->get(length - 1)) == wstring::npos) {
      length--;
    }
    return length;
  }

  Modifiers modifiers_;
  bool copy_to_paste_buffer_;
};

class DeleteBufferTransformation : public Transformation {
 public:
  DeleteBufferTransformation(const Modifiers& modifiers,
                             bool copy_to_paste_buffer)
      : modifiers_(modifiers),
        copy_to_paste_buffer_(copy_to_paste_buffer) {}

  void Apply(
      EditorState* editor_state, OpenBuffer* buffer, Result* result) const {
    LOG(INFO) << "Erasing buffer (modifiers: " << modifiers_ << ") of size: "
              << buffer->contents()->size();

    int current_line = buffer->current_position_line();
    int last_line = buffer->contents()->size();

    int begin = 0;
    int end = last_line;
    switch (modifiers_.structure_range) {
      case Modifiers::ENTIRE_STRUCTURE:
        break;  // We're all set.
      case Modifiers::FROM_BEGINNING_TO_CURRENT_POSITION:
        end = current_line;
        break;
      case Modifiers::FROM_CURRENT_POSITION_TO_END:
        begin = current_line;
        break;
    }

    CHECK_LE(begin, end);
    // TODO(alejo): Handle reverse?
    Modifiers modifiers;
    modifiers.repetitions = end - begin;
    TransformationAtPosition(LineColumn(begin),
        NewDeleteLinesTransformation(modifiers, copy_to_paste_buffer_))
            ->Apply(editor_state, buffer, result);
  }

  unique_ptr<Transformation> Clone() {
    return NewDeleteBufferTransformation(modifiers_, copy_to_paste_buffer_);
  }

 private:
  const Modifiers& modifiers_;
  bool copy_to_paste_buffer_;
};

class DeleteCursorTransformation : public Transformation {
 public:
  DeleteCursorTransformation(const Modifiers& modifiers,
                             bool copy_to_paste_buffer)
      : modifiers_(modifiers),
        copy_to_paste_buffer_(copy_to_paste_buffer) {}

  void Apply(
      EditorState* editor_state, OpenBuffer* buffer, Result* result) const {
    LOG(INFO) << "Erasing to cursor (modifiers: " << modifiers_ << ")";

    auto cursors = buffer->active_cursors();
    OpenBuffer::CursorsSet::iterator current_cursor = buffer->current_cursor();
    bool has_boundary = false;
    OpenBuffer::CursorsSet::iterator boundary;
    for (auto it = cursors->begin(); it != cursors->end(); ++it) {
      if (modifiers_.direction == BACKWARDS
              ? *it < *current_cursor && (!has_boundary || *it > *boundary)
              : *it > *current_cursor && (!has_boundary || *it < *boundary)) {
        has_boundary = true;
        boundary = it;
      }
    }
    if (!has_boundary) { return; }

    OpenBuffer::CursorsSet::value_type from = min(*boundary, *current_cursor);
    OpenBuffer::CursorsSet::value_type to = max(*boundary, *current_cursor);

    CHECK(from <= to);
    if (to.first == from.first) {  // Same line.
      CHECK_GE(to.second, from.second);
      Modifiers output_modifiers;
      output_modifiers.repetitions = to.second - from.second;
      output_modifiers.direction = modifiers_.direction;
      NewDeleteCharactersTransformation(output_modifiers, copy_to_paste_buffer_)
          ->Apply(editor_state, buffer, result);
      return;
    }

    TransformationStack stack;

    {
      Modifiers output_modifiers;
      output_modifiers.structure_range =
          Modifiers::FROM_BEGINNING_TO_CURRENT_POSITION;
      LOG(INFO) << "Delete start of last line.";
      stack.PushBack(NewGotoPositionTransformation(
          LineColumn(to.first - buffer->contents()->begin(), to.second)));
      stack.PushBack(NewDeleteLinesTransformation(
          output_modifiers, copy_to_paste_buffer_));
    }

    int lines_delta = to.first - from.first;
    if (lines_delta > 1) {
      Modifiers output_modifiers;
      output_modifiers.repetitions = lines_delta - 1;
      LOG(INFO) << "Delete intermediate lines.";
      stack.PushBack(NewGotoPositionTransformation(
          LineColumn(from.first - buffer->contents()->begin() + 1)));
      stack.PushBack(NewDeleteLinesTransformation(
          output_modifiers, copy_to_paste_buffer_));
    }

    {
      Modifiers output_modifiers;
      output_modifiers.structure_range =
          Modifiers::FROM_CURRENT_POSITION_TO_END;
      LOG(INFO) << "Delete end of the first line.";
      stack.PushBack(NewGotoPositionTransformation(
          LineColumn(from.first - buffer->contents()->begin(), from.second)));
      stack.PushBack(NewDeleteLinesTransformation(
          output_modifiers, copy_to_paste_buffer_));
    }

    stack.Apply(editor_state, buffer, result);
  }

  unique_ptr<Transformation> Clone() {
    return NewDeleteCursorTransformation(modifiers_, copy_to_paste_buffer_);
  }

 private:
  const Modifiers& modifiers_;
  bool copy_to_paste_buffer_;
};

class DeleteTransformation : public Transformation {
 public:
  DeleteTransformation(const Modifiers& modifiers, bool copy_to_paste_buffer)
      : modifiers_(modifiers),
        copy_to_paste_buffer_(copy_to_paste_buffer) {}

  void Apply(
      EditorState* editor_state, OpenBuffer* buffer, Result* result) const {
    unique_ptr<Transformation> delegate = NewNoopTransformation();
    switch (modifiers_.structure) {
      case CHAR:
        delegate = NewDeleteCharactersTransformation(
            modifiers_, copy_to_paste_buffer_);
        break;
      case WORD:
        delegate = NewDeleteWordsTransformation(
            modifiers_, copy_to_paste_buffer_);
        break;
      case LINE:
        delegate = NewDeleteLinesTransformation(
            modifiers_, copy_to_paste_buffer_);
        break;
      case BUFFER:
        delegate = NewDeleteBufferTransformation(
            modifiers_, copy_to_paste_buffer_);
        break;
      case CURSOR:
        delegate = NewDeleteCursorTransformation(
            modifiers_, copy_to_paste_buffer_);
        break;
      case MARK:
      case PAGE:
      case SEARCH:
        LOG(INFO) << "DeleteTransformation can't handle structure: "
                  << modifiers_.structure;
        break;
    }
    return delegate->Apply(editor_state, buffer, result);
  }

  unique_ptr<Transformation> Clone() {
    return NewDeleteTransformation(modifiers_, copy_to_paste_buffer_);
  }

 private:
  Modifiers modifiers_;
  bool copy_to_paste_buffer_;
};

}  // namespace

unique_ptr<Transformation> NewDeleteCharactersTransformation(
    const Modifiers& modifiers, bool copy_to_paste_buffer) {
  return unique_ptr<Transformation>(
      new DeleteCharactersTransformation(modifiers, copy_to_paste_buffer));
}

unique_ptr<Transformation> NewDeleteWordsTransformation(
    const Modifiers& modifiers, bool copy_to_paste_buffer) {
  Modifiers modifiers_sans_repetitions(modifiers);
  modifiers_sans_repetitions.repetitions = 1;
  return NewApplyRepetitionsTransformation(modifiers.repetitions,
      unique_ptr<Transformation>(new DeleteWordTransformation(
          modifiers_sans_repetitions, copy_to_paste_buffer)));
}

unique_ptr<Transformation> NewDeleteLinesTransformation(
    const Modifiers& modifiers, bool copy_to_paste_buffer) {
  return unique_ptr<Transformation>(
      new DeleteLinesTransformation(modifiers, copy_to_paste_buffer));
}

unique_ptr<Transformation> NewDeleteBufferTransformation(
    const Modifiers& modifiers, bool copy_to_paste_buffer) {
  return unique_ptr<Transformation>(
      new DeleteBufferTransformation(modifiers, copy_to_paste_buffer));
}

unique_ptr<Transformation> NewDeleteCursorTransformation(
    const Modifiers& modifiers, bool copy_to_paste_buffer) {
  return unique_ptr<Transformation>(
      new DeleteCursorTransformation(modifiers, copy_to_paste_buffer));
}

unique_ptr<Transformation> NewDeleteTransformation(
    const Modifiers& modifiers, bool copy_to_paste_buffer) {
  return unique_ptr<Transformation>(
      new DeleteTransformation(modifiers, copy_to_paste_buffer));
}

}  // namespace editor
}  // namespace afc<|MERGE_RESOLUTION|>--- conflicted
+++ resolved
@@ -321,16 +321,7 @@
     CHECK_LE(initial_position.column, end.column);
     if (initial_position.column > start.column) {
       LOG(INFO) << "Scroll back: " << initial_position.column - start.column;
-<<<<<<< HEAD
       stack.PushBack(NewGotoPositionTransformation(start));
-=======
-      Modifiers modifiers;
-      modifiers.direction = Direction::BACKWARDS;
-      modifiers.structure = CHAR;
-      modifiers.structure_range = Modifiers::ENTIRE_STRUCTURE;
-      modifiers.repetitions = initial_position.column - start.column;
-      stack.PushBack(NewMoveTransformation(modifiers));
->>>>>>> 106b4b81
     }
     CHECK_GE(end.column, start.column);
     size_t size = end.column - start.column;
