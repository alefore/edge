#include <algorithm>
#include <cmath>
#include <functional>
#include <fstream>
#include <iostream>
#include <memory>
#include <map>
#include <string>

#include <glog/logging.h>

#include "cpp_command.h"
#include "char_buffer.h"
#include "close_buffer_command.h"
#include "command.h"
#include "command_mode.h"
#include "file_link_mode.h"
#include "find_mode.h"
#include "help_command.h"
#include "insert_mode.h"
#include "lazy_string_append.h"
#include "line_prompt_mode.h"
#include "list_buffers_command.h"
#include "map_mode.h"
#include "navigate_command.h"
#include "noop_command.h"
#include "open_directory_command.h"
#include "open_file_command.h"
#include "quit_command.h"
#include "record_command.h"
#include "repeat_mode.h"
#include "run_command_handler.h"
#include "run_cpp_command.h"
#include "save_buffer_command.h"
#include "search_handler.h"
#include "send_end_of_file_command.h"
#include "set_variable_command.h"
#include "substring.h"
#include "terminal.h"
#include "transformation.h"
#include "transformation_delete.h"
#include "transformation_move.h"
#include "wstring.h"

namespace {
using std::advance;
using std::ceil;
using std::make_pair;
using namespace afc::editor;

class GotoCommand : public Command {
 public:
  GotoCommand(size_t calls) : calls_(calls % 4) {}

  const wstring Description() {
    return L"goes to Rth structure from the beginning";
  }

  void ProcessInput(wint_t c, EditorState* editor_state) {
    if (c != 'g') {
      editor_state->ResetMode();
      editor_state->ProcessInput(c);
      return;
    }
    if (!editor_state->has_current_buffer()) { return; }
    shared_ptr<OpenBuffer> buffer = editor_state->current_buffer()->second;
    switch (editor_state->structure()) {
      case CHAR:
        {
          if (buffer->current_line() == nullptr) { return; }
          const wstring& line_prefix_characters = buffer->read_string_variable(
              OpenBuffer::variable_line_prefix_characters());
          const auto& line = buffer->current_line();
          size_t start = 0;
          while (start < line->size()
                 && (line_prefix_characters.find(line->get(start))
                     != string::npos)) {
            start++;
          }
          size_t end = line->size();
          while (start + 1 < end
                 && (line_prefix_characters.find(line->get(end - 1))
                     != string::npos)) {
            end--;
          }
          size_t position = ComputePosition(
              start, end, line->size(), editor_state->direction(),
              editor_state->repetitions(), editor_state->structure_range(),
              calls_);
          assert(position <= line->size());
          buffer->set_current_position_col(position);
        }
        break;

      case WORD:
        {
          // TODO: Handle reverse direction
          LineColumn position(buffer->position().line);
          while (editor_state->repetitions() > 0) {
            LineColumn start, end;
            if (!buffer->BoundWordAt(
                     position, editor_state->modifiers(), &start, &end)) {
              editor_state->set_repetitions(0);
              continue;
            }
            editor_state->set_repetitions(editor_state->repetitions() - 1);
            if (editor_state->repetitions() == 0) {
              position = start;
            } else if (end.column == buffer->LineAt(position.line)->size()) {
              position = LineColumn(end.line + 1);
            } else {
              position = LineColumn(end.line, end.column + 1);
            }
          }
          buffer->set_position(position);
        }
        break;

      case LINE:
        {
          size_t lines = buffer->contents()->size();
          size_t position = ComputePosition(
              0, lines, lines, editor_state->direction(),
              editor_state->repetitions(), editor_state->structure_range(),
              calls_);
          CHECK_LE(position, buffer->contents()->size());
          buffer->set_current_position_line(position);
        }
        break;

      case MARK:
        {
          // Navigates marks in the current buffer.
          const multimap<size_t, LineMarks::Mark>* marks =
              buffer->GetLineMarks(*editor_state);
          vector<pair<size_t, LineMarks::Mark>> lines;
          std::unique_copy(
              marks->begin(), marks->end(), std::back_inserter(lines),
              [](const pair<size_t, LineMarks::Mark> &entry1,
                 const pair<size_t, LineMarks::Mark> &entry2) {
                return (entry1.first == entry2.first);
              });
          size_t position = ComputePosition(
              0, lines.size(), lines.size(), editor_state->direction(),
              editor_state->repetitions(), editor_state->structure_range(),
              calls_);
          CHECK_LE(position, lines.size());
          buffer->set_current_position_line(lines.at(position).first);
        }
        break;

      case PAGE:
        {
          CHECK(!buffer->contents()->empty());
          size_t pages = ceil(static_cast<double>(buffer->contents()->size())
              / editor_state->visible_lines());
          size_t position = editor_state->visible_lines() * ComputePosition(
              0, pages, pages, editor_state->direction(),
              editor_state->repetitions(), editor_state->structure_range(),
              calls_);
          CHECK_LT(position, buffer->contents()->size());
          buffer->set_current_position_line(position);
        }
        break;

      case SEARCH:
        // TODO: Implement.
        break;

      case CURSOR:
        GotoCursor(editor_state);
        break;

      case BUFFER:
        {
          size_t buffers = editor_state->buffers()->size();
          size_t position = ComputePosition(
              0, buffers, buffers, editor_state->direction(),
              editor_state->repetitions(), editor_state->structure_range(),
              calls_);
          assert(position < editor_state->buffers()->size());
          auto it = editor_state->buffers()->begin();
          advance(it, position);
          if (it != editor_state->current_buffer()) {
            editor_state->set_current_buffer(it);
            it->second->Enter(editor_state);
          }
        }
        break;
    }
    editor_state->PushCurrentPosition();
    editor_state->ScheduleRedraw();
    editor_state->ResetStructure();
    editor_state->ResetDirection();
    editor_state->ResetRepetitions();
    editor_state->set_mode(unique_ptr<Command>(new GotoCommand(calls_ + 1)));
  }

 private:
  // Arguments:
  //   prefix_len: The size of the prefix that we skip when calls is 0.
  //   suffix_start: The position where the suffix starts. This is the base when
  //       calls is 2.
  //   elements: The total number of elements.
  //   direction: The direction of movement.
  //   repetitions: The nth element to jump to.
  //   structure_range: The StructureRange. If FROM_CURRENT_POSITION_TO_END, it
  //       reverses the direction.
  //   calls: The number of consecutive number of times this command has run.
  size_t ComputePosition(
      size_t prefix_len, size_t suffix_start, size_t elements,
      Direction direction, size_t repetitions,
      Modifiers::StructureRange structure_range, size_t calls) {
    CHECK_LE(prefix_len, suffix_start);
    CHECK_LE(suffix_start, elements);
    if (calls > 1) {
      return ComputePosition(
          prefix_len, suffix_start, elements, ReverseDirection(direction),
          repetitions, structure_range, calls - 2);
    }
    if (calls == 1) {
      return ComputePosition(0, elements, elements, direction, repetitions,
                             structure_range, 0);
    }
    if (structure_range == Modifiers::FROM_CURRENT_POSITION_TO_END) {
      return ComputePosition(
          prefix_len, suffix_start, elements, ReverseDirection(direction),
          repetitions, Modifiers::ENTIRE_STRUCTURE, calls);
    }

    if (direction == FORWARDS) {
      return min(prefix_len + repetitions - 1, elements);
    } else {
      return suffix_start - min(suffix_start, repetitions - 1);
    }
  }

  void GotoCursor(EditorState* editor_state) {
    if (!editor_state->has_current_buffer()) { return; }
    auto buffer = editor_state->current_buffer()->second;
    auto cursors = buffer->active_cursors();
    auto modifiers = editor_state->modifiers();
    OpenBuffer::CursorsSet::iterator current = buffer->current_cursor();
    for (size_t i = 0; i < modifiers.repetitions && current != cursors->begin();
         i++) {
      --current;
    }
  }

  const size_t calls_;
};

class Delete : public Command {
 public:
  const wstring Description() {
    return L"deletes the current item (char, word, line ...)";
  }

  void ProcessInput(wint_t, EditorState* editor_state) {
    if (!editor_state->has_current_buffer()) { return; }
    shared_ptr<OpenBuffer> buffer = editor_state->current_buffer()->second;

    switch (editor_state->structure()) {
      case CHAR:
      case WORD:
      case LINE:
      case BUFFER:
      case CURSOR:
        if (editor_state->has_current_buffer()) {
          auto buffer = editor_state->current_buffer()->second;
          editor_state->ApplyToCurrentBuffer(
              NewDeleteTransformation(editor_state->modifiers(), true));
          editor_state->ScheduleRedraw();
        }
        break;

      case MARK:
        // TODO: Implement.
        editor_state->SetStatus(L"Oops, delete mark is not implemented.");
        break;

      case PAGE:
        // TODO: Implement.
        editor_state->SetStatus(L"Oops, delete page is not yet implemented.");
        break;

      case SEARCH:
        // TODO: Implement.
        editor_state->SetStatus(
            L"Ooops, delete search is not yet implemented.");
        break;
    }

    LOG(INFO) << "After applying delete transformation: "
              << editor_state->modifiers();
    editor_state->ResetModifiers();
  }
};

// TODO: Replace with insert.  Insert should be called 'type'.
class Paste : public Command {
 public:
  const wstring Description() {
    return L"pastes the last deleted text";
  }

  void ProcessInput(wint_t, EditorState* editor_state) {
    if (!editor_state->has_current_buffer()) { return; }
    auto it = editor_state->buffers()->find(OpenBuffer::kPasteBuffer);
    if (it == editor_state->buffers()->end()) {
      editor_state->SetStatus(L"No text to paste.");
      return;
    }
    if (it == editor_state->current_buffer()) {
      editor_state->SetStatus(L"You shall not paste into the paste buffer.");
      return;
    }
    auto buffer = editor_state->current_buffer()->second;
    buffer->CheckPosition();
    buffer->MaybeAdjustPositionCol();
    editor_state->ApplyToCurrentBuffer(NewInsertBufferTransformation(
        it->second, editor_state->repetitions(), END));
    editor_state->ResetRepetitions();
    editor_state->ResetInsertionModifier();
    editor_state->ScheduleRedraw();
  }
};

class UndoCommand : public Command {
 public:
  const wstring Description() {
    return L"undoes the last change to the current buffer";
  }

  void ProcessInput(wint_t, EditorState* editor_state) {
    if (!editor_state->has_current_buffer()) { return; }
    editor_state->current_buffer()->second->Undo(editor_state);
    editor_state->ResetRepetitions();
    editor_state->ResetDirection();
    editor_state->ScheduleRedraw();
  }
};

class GotoPreviousPositionCommand : public Command {
 public:
  const wstring Description() {
    return L"go back to previous position";
  }

  void ProcessInput(wint_t, EditorState* editor_state) {
    Go(editor_state);
    editor_state->ResetDirection();
    editor_state->ResetRepetitions();
    editor_state->ResetStructure();
  }

  static void Go(EditorState* editor_state) {
    if (!editor_state->HasPositionsInStack()) {
      return;
    }
    while (editor_state->repetitions() > 0) {
      if (!editor_state->MovePositionsStack(editor_state->direction())) {
        return;
      }
      const BufferPosition pos = editor_state->ReadPositionsStack();
      auto it = editor_state->buffers()->find(pos.buffer_name);
      const LineColumn current_position =
          editor_state->current_buffer()->second->position();
      if (it != editor_state->buffers()->end()
          && (pos.buffer_name != editor_state->current_buffer()->first
              || (editor_state->structure() <= LINE
                  && pos.position.line != current_position.line)
              || (editor_state->structure() <= CHAR
                  && pos.position.column != current_position.column))) {
        editor_state->set_current_buffer(it);
        it->second->set_position(pos.position);
        it->second->Enter(editor_state);
        editor_state->ScheduleRedraw();
        editor_state->set_repetitions(editor_state->repetitions() - 1);
      }
    }
  }
};

class LineUp : public Command {
 public:
  const wstring Description();
  static void Move(int c, EditorState* editor_state, Structure structure);
  void ProcessInput(wint_t c, EditorState* editor_state);
};

class LineDown : public Command {
 public:
  const wstring Description();
  static void Move(int c, EditorState* editor_state, Structure structure);
  void ProcessInput(wint_t c, EditorState* editor_state);
};

class PageUp : public Command {
 public:
  const wstring Description();
  static void Move(int c, EditorState* editor_state);
  void ProcessInput(wint_t c, EditorState* editor_state);
};

class PageDown : public Command {
 public:
  const wstring Description();
  void ProcessInput(wint_t c, EditorState* editor_state);
};

class MoveForwards : public Command {
 public:
  const wstring Description();
  void ProcessInput(wint_t c, EditorState* editor_state);
  static void Move(int c, EditorState* editor_state);
};

class MoveBackwards : public Command {
 public:
  const wstring Description();
  void ProcessInput(wint_t c, EditorState* editor_state);
  static void Move(int c, EditorState* editor_state);
};

const wstring LineUp::Description() {
  return L"moves up one line";
}

/* static */ void LineUp::Move(
    int c, EditorState* editor_state, Structure structure) {
  if (editor_state->direction() == BACKWARDS) {
    editor_state->set_direction(FORWARDS);
    LineDown::Move(c, editor_state, structure);
    return;
  }
  if (!editor_state->has_current_buffer()) { return; }
  switch (structure) {
    case CHAR:
      {
        shared_ptr<OpenBuffer> buffer = editor_state->current_buffer()->second;
        buffer->CheckPosition();
        VLOG(6) << "Up: Initial position: " << buffer->position();
        while (editor_state->repetitions() && buffer->position().line != 0) {
          VLOG(5) << "Up: Moving up.";
          buffer->LineUp();
          editor_state->set_repetitions(editor_state->repetitions() - 1);
        }
        VLOG(6) << "Up: Final position: " << buffer->position();
        editor_state->PushCurrentPosition();
      }
      break;

    case WORD:
      // Move in whole pages.
      editor_state->set_repetitions(
          editor_state->repetitions() * editor_state->visible_lines());
      Move(c, editor_state, CHAR);
      break;

    default:
      editor_state->MoveBufferBackwards(editor_state->repetitions());
      editor_state->ScheduleRedraw();
  }
  editor_state->ResetStructure();
  editor_state->ResetRepetitions();
  editor_state->ResetDirection();
}

void LineUp::ProcessInput(wint_t c, EditorState* editor_state) {
  Move(c, editor_state, editor_state->structure());
}

const wstring LineDown::Description() {
  return L"moves down one line";
}

/* static */ void LineDown::Move(
    int c, EditorState* editor_state, Structure structure) {
  if (editor_state->direction() == BACKWARDS) {
    editor_state->set_direction(FORWARDS);
    LineUp::Move(c, editor_state, structure);
    return;
  }
  if (!editor_state->has_current_buffer()) { return; }
  switch (structure) {
    case CHAR:
      {
        shared_ptr<OpenBuffer> buffer = editor_state->current_buffer()->second;
        buffer->CheckPosition();
        VLOG(6) << "Down: Initial position: " << buffer->position();
        const auto line_end = buffer->contents()->end();
        while (editor_state->repetitions()
               && buffer->current_cursor()->first != line_end) {
          VLOG(5) << "Down: Moving down.";
          buffer->LineDown();
          editor_state->set_repetitions(editor_state->repetitions() - 1);
        }
        VLOG(6) << "Down: Final position: " << buffer->position();
        editor_state->PushCurrentPosition();
      }
      break;

    case WORD:
      // Move in whole pages.
      editor_state->set_repetitions(
          editor_state->repetitions() * editor_state->visible_lines());
      Move(c, editor_state, CHAR);
      break;

    default:
      editor_state->MoveBufferForwards(editor_state->repetitions());
      editor_state->ScheduleRedraw();
  }
  editor_state->ResetStructure();
  editor_state->ResetRepetitions();
  editor_state->ResetDirection();
}

void LineDown::ProcessInput(wint_t c, EditorState* editor_state) {
  Move(c, editor_state, editor_state->structure());
}

const wstring PageUp::Description() {
  return L"moves up one page";
}

void PageUp::ProcessInput(wint_t c, EditorState* editor_state) {
  editor_state->set_repetitions(
      editor_state->repetitions() * editor_state->visible_lines());
  editor_state->ResetStructure();
  LineUp::Move(c, editor_state, editor_state->structure());
}

const wstring PageDown::Description() {
  return L"moves down one page";
}

void PageDown::ProcessInput(wint_t c, EditorState* editor_state) {
  editor_state->set_repetitions(
      editor_state->repetitions() * editor_state->visible_lines());
  editor_state->ResetStructure();
  LineDown::Move(c, editor_state, editor_state->structure());
}

const wstring MoveForwards::Description() {
  return L"moves forwards";
}

void MoveForwards::ProcessInput(wint_t c, EditorState* editor_state) {
  Move(c, editor_state);
}

/* static */ void MoveForwards::Move(int c, EditorState* editor_state) {
  switch (editor_state->structure()) {
    case CHAR:
    case WORD:
    case MARK:
    case CURSOR:
      {
        if (!editor_state->has_current_buffer()) { return; }
        editor_state->ApplyToCurrentBuffer(
            NewMoveTransformation(editor_state->modifiers()));
        editor_state->ResetRepetitions();
        editor_state->ResetStructure();
        editor_state->ResetDirection();
      }
      break;

    case SEARCH:
      {
        SearchOptions options;
        options.search_query = editor_state->last_search_query();
        options.starting_position =
            editor_state->current_buffer()->second->position();
        options.maximum_lines_to_search = 1;
        SearchHandler(editor_state, options);
      }
      editor_state->ResetMode();
      editor_state->ResetDirection();
      editor_state->ResetStructure();
      editor_state->ScheduleRedraw();
      break;

    default:
      LineDown::Move(c, editor_state,
          LowerStructure(
              LowerStructure(editor_state->structure())));
  }
}

const wstring MoveBackwards::Description() {
  return L"moves backwards";
}

void MoveBackwards::ProcessInput(wint_t c, EditorState* editor_state) {
  Move(c, editor_state);
}

/* static */ void MoveBackwards::Move(int c, EditorState* editor_state) {
  if (editor_state->direction() == BACKWARDS) {
    editor_state->set_direction(FORWARDS);
    MoveForwards::Move(c, editor_state);
    return;
  }
  switch (editor_state->structure()) {
    case CHAR:
    case WORD:
    case MARK:
    case CURSOR:
      {
        if (!editor_state->has_current_buffer()) { return; }
        editor_state->set_direction(
            ReverseDirection(editor_state->direction()));
        MoveForwards::Move(c, editor_state);
        return;
      }
      break;

    case SEARCH:
      editor_state->set_direction(BACKWARDS);
      {
        SearchOptions options;
        options.search_query = editor_state->last_search_query();
        options.starting_position =
            editor_state->current_buffer()->second->position();
        options.maximum_lines_to_search = 1;
        SearchHandler(editor_state, options);
      }
      editor_state->ResetMode();
      editor_state->ResetDirection();
      editor_state->ResetStructure();
      editor_state->ScheduleRedraw();
      break;

    default:
      LineUp::Move(c, editor_state,
          LowerStructure(
              LowerStructure(editor_state->structure())));
  }
}

class EnterInsertMode : public Command {
 public:
  const wstring Description() {
    return L"enters insert mode";
  }

  void ProcessInput(wint_t, EditorState* editor_state) {
    afc::editor::EnterInsertMode(editor_state);
  }
};

class EnterFindMode : public Command {
 public:
  const wstring Description() {
    return L"finds occurrences of a character";
  }

  void ProcessInput(wint_t, EditorState* editor_state) {
    editor_state->set_mode(NewFindMode());
  }
};

class InsertionModifierCommand : public Command {
 public:
  const wstring Description() {
    return L"activates replace modifier (overwrites text on insertions)";
  }

  void ProcessInput(wint_t, EditorState* editor_state) {
    if (editor_state->insertion_modifier() == Modifiers::INSERT) {
      editor_state->set_insertion_modifier(Modifiers::REPLACE);
    } else if (editor_state->default_insertion_modifier() == Modifiers::INSERT) {
      editor_state->set_default_insertion_modifier(Modifiers::REPLACE);
    } else {
      editor_state->set_default_insertion_modifier(Modifiers::INSERT);
      editor_state->ResetInsertionModifier();
    }
  }
};

class ReverseDirectionCommand : public Command {
 public:
  const wstring Description() {
    return L"reverses the direction of the next command";
  }

  void ProcessInput(wint_t, EditorState* editor_state) {
    VLOG(3) << "Setting reverse direction. [previous modifiers: "
        << editor_state->modifiers();
    if (editor_state->direction() == FORWARDS) {
      editor_state->set_direction(BACKWARDS);
    } else if (editor_state->default_direction() == FORWARDS) {
      editor_state->set_default_direction(BACKWARDS);
    } else {
      editor_state->set_default_direction(FORWARDS);
      editor_state->ResetDirection();
    }
    VLOG(5) << "After setting, modifiers: " << editor_state->modifiers();
  }
};

void SetRepetitions(EditorState* editor_state, int number) {
  editor_state->set_repetitions(number);
}

class SetStructureCommand : public Command {
 public:
  SetStructureCommand(Structure value, const wstring& description)
      : value_(value), description_(description) {}

  const wstring Description() {
    return L"sets the structure: " + description_;
  }

  void ProcessInput(wint_t, EditorState* editor_state) {
    if (editor_state->structure() != value_) {
      editor_state->set_structure(value_);
      editor_state->set_sticky_structure(false);
    } else if (!editor_state->sticky_structure()) {
      editor_state->set_sticky_structure(true);
    } else {
      editor_state->set_structure(CHAR);
      editor_state->set_sticky_structure(false);
    }
  }

 private:
  Structure value_;
  const wstring description_;
};

class SetStrengthCommand : public Command {
 public:
  SetStrengthCommand(Modifiers::Strength value,
                     Modifiers::Strength extreme_value,
                     const wstring& description)
      : value_(value), extreme_value_(extreme_value),
        description_(description) {}

  const wstring Description() {
    return L"sets the strength: " + description_;
  }

  void ProcessInput(wint_t, EditorState* editor_state) {
    Modifiers modifiers(editor_state->modifiers());
    if (modifiers.strength == value_) {
      modifiers.strength = extreme_value_;
    } else if (modifiers.strength == extreme_value_) {
      modifiers.strength = Modifiers::DEFAULT;
    } else {
      modifiers.strength = value_;
    }
    editor_state->set_modifiers(modifiers);
  }

 private:
  Modifiers::Strength value_;
  Modifiers::Strength extreme_value_;
  const wstring description_;
};

class SetStructureModifierCommand : public Command {
 public:
  SetStructureModifierCommand(
      Modifiers::StructureRange value, const wstring& description)
      : value_(value), description_(description) {}

  const wstring Description() {
    return L"sets the structure modifier: " + description_;
  }

  void ProcessInput(wint_t, EditorState* editor_state) {
    editor_state->set_structure_range(
        editor_state->structure_range() == value_
            ? Modifiers::ENTIRE_STRUCTURE
            : value_);
  }

 private:
  Modifiers::StructureRange value_;
  const wstring description_;
};

class NumberMode : public Command {
 public:
  NumberMode(function<void(EditorState*, int)> consumer)
      : description_(L""), consumer_(consumer) {}

  NumberMode(
      const wstring& description, function<void(EditorState*, int)> consumer)
      : description_(description), consumer_(consumer) {}

  const wstring Description() {
    return description_;
  }

  void ProcessInput(wint_t c, EditorState* editor_state) {
    editor_state->set_mode(NewRepeatMode(consumer_));
    if (c < '0' || c > '9') { return; }
    editor_state->mode()->ProcessInput(c, editor_state);
  }

 private:
  const wstring description_;
  function<void(EditorState*, int)> consumer_;
};

class ActivateLink : public Command {
 public:
  const wstring Description() {
    return L"activates the current link (if any)";
  }

  void ProcessInput(wint_t c, EditorState* editor_state) {
    if (!editor_state->has_current_buffer()) { return; }
    shared_ptr<OpenBuffer> buffer = editor_state->current_buffer()->second;
    if (buffer->current_line() == nullptr) { return; }
    if (buffer->current_line()->activate() != nullptr) {
      buffer->current_line()->activate()->ProcessInput(c, editor_state);
    } else {
      buffer->MaybeAdjustPositionCol();
      wstring line = buffer->current_line()->ToString();

      const wstring& path_characters =
          buffer->read_string_variable(buffer->variable_path_characters());

      size_t start = line.find_last_not_of(
          path_characters, buffer->current_position_col());
      if (start != line.npos) {
        line = line.substr(start + 1);
      }

      size_t end = line.find_first_not_of(path_characters);
      if (end != line.npos) {
        line = line.substr(0, end);
      }

      OpenFileOptions options;
      options.editor_state = editor_state;
      options.path = line;
      options.ignore_if_not_found = true;
      OpenFile(options);
    }
  }
};

class StartSearchMode : public Command {
 public:
  const wstring Description() {
    return L"Searches for a string.";
  }

  void ProcessInput(wint_t, EditorState* editor_state) {
    switch (editor_state->structure()) {
      case WORD:
        {
          editor_state->ResetStructure();
          if (!editor_state->has_current_buffer()) { return; }
          auto buffer = editor_state->current_buffer()->second;
          LineColumn start, end;
          if (!buffer->BoundWordAt(
                   buffer->position(), editor_state->modifiers(), &start,
                   &end)) {
            return;
          }
          assert(start.line == end.line);
          assert(start.column + 1 < end.column);
          if (start.line != buffer->position().line
              || start.column > buffer->position().column) {
            buffer->set_position(start);
          }
          {
            SearchOptions options;
            options.search_query =
                buffer->LineAt(start.line)
                    ->Substring(start.column, end.column - start.column)
                    ->ToString();
            options.starting_position = buffer->position();
            options.maximum_lines_to_search = 1;
            DoSearch(editor_state, options);
          }

          editor_state->ResetMode();
          editor_state->ResetDirection();
          editor_state->ResetStructure();
          editor_state->ScheduleRedraw();
        }
        break;

      default:
        auto position = editor_state->current_buffer()->second->position();
        PromptOptions options;
        options.prompt = L"/";
        options.history_file = L"search";
        options.handler = [position](const wstring& input,
                                     EditorState* editor_state) {
          SearchOptions search_options;
          search_options.search_query = input;
          search_options.starting_position = position;
          search_options.maximum_lines_to_search = 0;
          DoSearch(editor_state, search_options);
        };
        options.predictor = SearchHandlerPredictor;
        Prompt(editor_state, std::move(options));
        break;
    }
  }
 private:
  static void DoSearch(EditorState* editor_state,
                       const SearchOptions& options) {
    editor_state->current_buffer()
        ->second->set_active_cursors(SearchHandler(editor_state, options));
    editor_state->ResetMode();
    editor_state->ResetDirection();
    editor_state->ResetStructure();
    editor_state->ScheduleRedraw();
  }
};

class ResetStateCommand : public Command {
 public:
  const wstring Description() {
    return L"Resets the state of the editor.";
  }

  void ProcessInput(wint_t, EditorState* editor_state) {
    editor_state->ResetStatus();
    editor_state->set_modifiers(Modifiers());
  }
};

class HardRedrawCommand : public Command {
 public:
  const wstring Description() {
    return L"Redraws the screen";
  }

  void ProcessInput(wint_t, EditorState* editor_state) {
    editor_state->set_screen_needs_hard_redraw(true);
  }
};

void RunCppFileHandler(const wstring& input, EditorState* editor_state) {
  editor_state->ResetMode();
  if (!editor_state->has_current_buffer()) { return; }
  auto buffer = editor_state->current_buffer()->second;
  for (size_t i = 0; i < editor_state->repetitions(); i++) {
    buffer->EvaluateFile(editor_state, input);
  }
  editor_state->ResetRepetitions();
}

class RunCppFileCommand : public Command {
  const wstring Description() {
    return L"runs a command from a file";
  }

  void ProcessInput(wint_t, EditorState* editor_state) {
    if (!editor_state->has_current_buffer()) { return; }
    auto buffer = editor_state->current_buffer()->second;
    PromptOptions options;
    options.prompt = L"cmd";
    options.history_file = L"editor_commands";
    options.initial_value = buffer->read_string_variable(
        OpenBuffer::variable_editor_commands_path()),
    options.handler = RunCppFileHandler;
    options.predictor = FilePredictor;
    Prompt(editor_state, std::move(options));
  }
};

class SwitchCaseTransformation : public Transformation {
 public:
  void Apply(
      EditorState* editor_state, OpenBuffer* buffer, Result* result) const {
    LineColumn start;
    LineColumn end;
    if (!buffer->BoundStructureAt(
            buffer->position(), editor_state->modifiers(), &start, &end)) {
      editor_state->SetStatus(L"Structure not handled.");
      return;
    }
    CHECK_LE(start, end);
    unique_ptr<TransformationStack> stack(new TransformationStack);
<<<<<<< HEAD
    stack->PushBack(NewGotoPositionTransformation(start));
    shared_ptr<OpenBuffer> buffer_to_insert(
        new OpenBuffer(editor_state, L"- text inserted"));
    VLOG(5) << "Switch Case Transformation: [" << start << ", " << end << ")";
    LineColumn i = start;
    while (i < end) {
      auto line = buffer->LineAt(i.line);
      wchar_t c = line->get(i.column);
=======
    if (buffer->position().line < buffer->contents()->size()
        && buffer->position().column < buffer->current_line()->size()) {
      wchar_t c = buffer->current_line()->get(buffer->position().column);
      shared_ptr<OpenBuffer> buffer_to_insert(
          new OpenBuffer(editor_state, L"- text inserted"));
>>>>>>> 106b4b81
      buffer_to_insert->AppendToLastLine(editor_state,
          NewCopyString(wstring(1, iswupper(c) ? towlower(c) : towupper(c))));
      stack->PushBack(NewDeleteCharactersTransformation(Modifiers(), false));

<<<<<<< HEAD
      // Increment i.
      i.column++;
      if (i.column == line->size()) {
        // Switch to the next line.
        i = LineColumn(i.line + 1);
        stack->PushBack(NewDeleteCharactersTransformation(Modifiers(), false));
        buffer_to_insert->AppendEmptyLine(editor_state);
      }
=======
    LineColumn position = buffer->position();
    switch (editor_state->direction()) {
      case FORWARDS:
        if (position.line >= buffer->contents()->size()) {
          // Pass.
        } else if (position.column < buffer->current_line()->size()) {
          position.column++;
        } else {
          position = LineColumn(position.line + 1);
        }
        break;
      case BACKWARDS:
        if (position == LineColumn(0)) {
          // Pass.
        } else if (position.line >= buffer->contents()->size()
                   || position.column == 0) {
          size_t line = min(position.line, buffer->contents()->size()) - 1;
          position = LineColumn(line, buffer->LineAt(line)->size());
        } else {
          position.column --;
        }
>>>>>>> 106b4b81
    }
    stack->PushBack(NewInsertBufferTransformation(buffer_to_insert, 1, END));
    stack->PushBack(NewGotoPositionTransformation(
        editor_state->direction() == FORWARDS ? end : start));
    stack->Apply(editor_state, buffer, result);
    editor_state->ResetModifiers();
    editor_state->ScheduleRedraw();
  }

  unique_ptr<Transformation> Clone() {
    return unique_ptr<Transformation>(new SwitchCaseTransformation());
  }
};

class SwitchCaseCommand : public Command {
 public:
  const wstring Description() {
    return L"Switches the case of the current character.";
  }

  void ProcessInput(wint_t, EditorState* editor_state) {
    if (!editor_state->has_current_buffer()) { return; }
    auto buffer = editor_state->current_buffer()->second;
    editor_state->ApplyToCurrentBuffer(
        unique_ptr<Transformation>(new SwitchCaseTransformation()));
  }
};

class RepeatLastTransformationCommand : public Command {
 public:
  const wstring Description() {
    return L"Repeats the last command.";
  }

  void ProcessInput(wint_t, EditorState* editor_state) {
    if (!editor_state->has_current_buffer()) { return; }
    editor_state
        ->current_buffer()->second->RepeatLastTransformation(editor_state);
    editor_state->ScheduleRedraw();
  }
};

// TODO: This leaks a lot of memory... fix that.
static const map<vector<wint_t>, Command*> GetCommandModeMap(
    EditorState* editor_state) {
  map<vector<wint_t>, Command*> output;
  auto Register = MapMode::RegisterEntry;
  Register(L"aq", NewQuitCommand().release(), &output);
  Register(L"ad", NewCloseBufferCommand().release(), &output);
  Register(L"aw", NewSaveBufferCommand().release(), &output);
  Register(L"av", NewSetVariableCommand().release(), &output);
  Register(L"ac", new RunCppFileCommand(), &output);
  Register(L"aC", NewRunCppCommand().release(), &output);
  Register(L"a.", NewOpenDirectoryCommand().release(), &output);
  Register(L"al", NewListBuffersCommand().release(), &output);
  Register(L"ar",
      NewCppCommand(editor_state->environment(),
          L"// Reload the current buffer.\n"
          L"editor.ReloadCurrentBuffer();").release(),
      &output);
  Register(L"ae", NewSendEndOfFileCommand().release(), &output);
  Register(L"ao", NewOpenFileCommand().release(), &output);
  {
    PromptOptions options;
    options.prompt = L"...$";
    options.history_file = L"commands";
    options.handler = RunMultipleCommandsHandler;
    Register(L"aF",
        NewLinePromptCommand(
            L"forks a command for each line in the current buffer",
            std::move(options)).release(),
        &output);
  }
  Register(L"af", NewForkCommand().release(), &output);

  Register(L"+",
      NewCppCommand(editor_state->environment(),
          L"// Create a new cursor at the current position.\n"
          L"editor.CreateCursor();").release(),
      &output);
  Register(L"-",
      NewCppCommand(editor_state->environment(),
          L"// Destroy current cursor(s) and jump to next.\n"
          L"editor.DestroyCursor();").release(),
      &output);
  Register(L"=",
      NewCppCommand(editor_state->environment(),
          L"// Destroy cursors other than the current one.\n"
          L"editor.DestroyOtherCursors();").release(),
      &output);

  Register(L"i", new EnterInsertMode(), &output);
  Register(L"f", new EnterFindMode(), &output);
  Register(L"r", new ReverseDirectionCommand(), &output);
  Register(L"R", new InsertionModifierCommand(), &output);

  Register(L"/", new StartSearchMode(), &output);
  Register(L"g", new GotoCommand(0), &output);

  Register(L"w", new SetStructureCommand(WORD, L"word"), &output);
  Register(L"e", new SetStructureCommand(LINE, L"line"), &output);
  Register(L"E", new SetStructureCommand(PAGE, L"page"), &output);
  Register(L"F", new SetStructureCommand(SEARCH, L"search"), &output);
  Register(L"c", new SetStructureCommand(CURSOR, L"cursor"), &output);
  Register(L"B", new SetStructureCommand(BUFFER, L"buffer"), &output);
  Register(L"!", new SetStructureCommand(MARK, L"mark"), &output);

  Register(L"W", new SetStrengthCommand(
      Modifiers::WEAK, Modifiers::VERY_WEAK, L"weak"), &output);
  Register(L"S", new SetStrengthCommand(
      Modifiers::STRONG, Modifiers::VERY_STRONG, L"strong"), &output);

  Register(L"d", new Delete(), &output);
  Register(L"p", new Paste(), &output);
  Register(L"u", new UndoCommand(), &output);
  Register(L"\n", new ActivateLink(), &output);

  Register(L"b", new GotoPreviousPositionCommand(), &output);
  Register(L"n", NewNavigateCommand().release(), &output);
  Register(L"j", new LineDown(), &output);
  Register(L"k", new LineUp(), &output);
  Register(L"l", new MoveForwards(), &output);
  Register(L"h", new MoveBackwards(), &output);

  Register(L"~", new SwitchCaseCommand(), &output);

  Register(L"sr", NewRecordCommand().release(), &output);

  Register(L".", new RepeatLastTransformationCommand(), &output);
  Register(L"?",
      NewHelpCommand(output, L"command mode").release(), &output);

  Register({Terminal::ESCAPE}, new ResetStateCommand(), &output);

  Register(L"[", new SetStructureModifierCommand(
      Modifiers::FROM_BEGINNING_TO_CURRENT_POSITION,
      L"from the beggining to the current position"), &output);
  Register(L"]", new SetStructureModifierCommand(
      Modifiers::FROM_CURRENT_POSITION_TO_END,
      L"from the current position to the end"), &output);
  Register({Terminal::CTRL_L}, new HardRedrawCommand(), &output);
  Register(L"0", new NumberMode(SetRepetitions), &output);
  Register(L"1", new NumberMode(SetRepetitions), &output);
  Register(L"2", new NumberMode(SetRepetitions), &output);
  Register(L"3", new NumberMode(SetRepetitions), &output);
  Register(L"4", new NumberMode(SetRepetitions), &output);
  Register(L"5", new NumberMode(SetRepetitions), &output);
  Register(L"6", new NumberMode(SetRepetitions), &output);
  Register(L"7", new NumberMode(SetRepetitions), &output);
  Register(L"8", new NumberMode(SetRepetitions), &output);
  Register(L"9", new NumberMode(SetRepetitions), &output);
  Register({Terminal::DOWN_ARROW}, new LineDown(), &output);
  Register({Terminal::UP_ARROW}, new LineUp(), &output);
  Register({Terminal::LEFT_ARROW}, new MoveBackwards(), &output);
  Register({Terminal::RIGHT_ARROW}, new MoveForwards(), &output);
  Register({Terminal::PAGE_DOWN}, new PageDown(), &output);
  Register({Terminal::PAGE_UP}, new PageUp(), &output);

  return output;
}

}  // namespace

namespace afc {
namespace editor {

using std::map;
using std::unique_ptr;

unique_ptr<EditorMode> NewCommandMode(EditorState* editor_state) {
  return unique_ptr<MapMode>(
      new MapMode(GetCommandModeMap(editor_state), NoopCommand()));
}

}  // namespace afc
}  // namespace editor<|MERGE_RESOLUTION|>--- conflicted
+++ resolved
@@ -984,7 +984,6 @@
     }
     CHECK_LE(start, end);
     unique_ptr<TransformationStack> stack(new TransformationStack);
-<<<<<<< HEAD
     stack->PushBack(NewGotoPositionTransformation(start));
     shared_ptr<OpenBuffer> buffer_to_insert(
         new OpenBuffer(editor_state, L"- text inserted"));
@@ -993,18 +992,10 @@
     while (i < end) {
       auto line = buffer->LineAt(i.line);
       wchar_t c = line->get(i.column);
-=======
-    if (buffer->position().line < buffer->contents()->size()
-        && buffer->position().column < buffer->current_line()->size()) {
-      wchar_t c = buffer->current_line()->get(buffer->position().column);
-      shared_ptr<OpenBuffer> buffer_to_insert(
-          new OpenBuffer(editor_state, L"- text inserted"));
->>>>>>> 106b4b81
       buffer_to_insert->AppendToLastLine(editor_state,
           NewCopyString(wstring(1, iswupper(c) ? towlower(c) : towupper(c))));
       stack->PushBack(NewDeleteCharactersTransformation(Modifiers(), false));
 
-<<<<<<< HEAD
       // Increment i.
       i.column++;
       if (i.column == line->size()) {
@@ -1013,29 +1004,6 @@
         stack->PushBack(NewDeleteCharactersTransformation(Modifiers(), false));
         buffer_to_insert->AppendEmptyLine(editor_state);
       }
-=======
-    LineColumn position = buffer->position();
-    switch (editor_state->direction()) {
-      case FORWARDS:
-        if (position.line >= buffer->contents()->size()) {
-          // Pass.
-        } else if (position.column < buffer->current_line()->size()) {
-          position.column++;
-        } else {
-          position = LineColumn(position.line + 1);
-        }
-        break;
-      case BACKWARDS:
-        if (position == LineColumn(0)) {
-          // Pass.
-        } else if (position.line >= buffer->contents()->size()
-                   || position.column == 0) {
-          size_t line = min(position.line, buffer->contents()->size()) - 1;
-          position = LineColumn(line, buffer->LineAt(line)->size());
-        } else {
-          position.column --;
-        }
->>>>>>> 106b4b81
     }
     stack->PushBack(NewInsertBufferTransformation(buffer_to_insert, 1, END));
     stack->PushBack(NewGotoPositionTransformation(
