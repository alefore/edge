--- conflicted
+++ resolved
@@ -345,29 +345,17 @@
       output_column ++;
     }
     receiver->AddModifier(LineModifier::RESET);
-<<<<<<< HEAD
 
     if (buffer->read_bool_variable(OpenBuffer::variable_scrollbar()) &&
         output_column < width) {
-      receiver->AddString(ComputeScrollBarCharacter(
+      receiver->AddCharacter(ComputeScrollBarCharacter(
           line, buffer->lines_size(),
           buffer->Read(OpenBuffer::variable_view_start_line()),
           lines_to_show));
       output_column ++;
       CHECK_LE(output_column, width);
     }
-=======
-    output_column += padding + 1;
-    CHECK_LE(output_column, width);
->>>>>>> 5f6515f6
-
-    if (output_column + 1 < width) {
-      receiver->AddCharacter(ComputeScrollBarCharacter(
-          line, buffer->lines_size(),
-          buffer->Read(OpenBuffer::variable_view_start_line()),
-          lines_to_show));
-      output_column += 1;
-    }
+
     auto root = buffer->simplified_parse_tree();
     if (additional_information.empty() && root != nullptr) {
       additional_information = DrawTree(line, buffer->lines_size(), *root);
