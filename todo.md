--- conflicted
+++ resolved
@@ -128,11 +128,9 @@
 
 ## VM
 
-<<<<<<< HEAD
 Create a hook for start of the editor, so that we can do more expensive things (without having to evaluate them for each buffer reload).
-=======
+
 LineNumber and LineColumn types should be exposed to extensions?
->>>>>>> 01e782da
 
 Add support for templates, so that we can do "vector<string>".
 
