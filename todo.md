## Display

### Syntax

Correctly handle: '\000'

Support more languages:
  - Python
  - Directory listings.
    - Perhaps have a bool that toggles 'stat' (show data about files)?
      Ideally this is done by the extensions!

## Editing

Implement delete of page.

Let buffers "garbage collect" their contents: if they're clean and haven't been accessed in a while, just have them drop their contents.
  - Requires making them load them lazily.
  - Probably not too important? We can just let the OS page out appropriate pages.

For 'd': Add '?' (show modifiers available).

Add "pipe" command: select the region (similar to delete: line, paragraph, buffer...), and then prompt for a command. Pipe the contents of the region to the command, and replace them with the output of the command.

Add an autocomplete mode that autocompletes based on the path.

Improve logic around wrap_long_lines.
  Cursors (other than active cursor) are off.
  Also scrolling to the end of file doesn't quite work.

Search: Should make sure to disable multi active cursors.

<<<<<<< HEAD
Have a 'weak-word' region very similar to word, but breaking at camel-case or underscore.

* Improve reflow:

  * Have an "auto-reflow" mode? As soon as the text width is crossed, do a
    reflow? Or, well, rather: whenever the buffer changes, reflow? For example,
    if the user deletes a work, just reflow?

  * On reflow, leave the cursor where it was?

=======
>>>>>>> f8024e2d
## Navigation

Improve "g", the current behavior is kind of annoying:
  There should be a way (other than pressing it again) to specify if it should ignore space.  Maybe a modifier can do it?

Honor the "margin_columns" variable.

Add a boolean variable "highlight_current_line" (default: false); when set, highlight the line with the current cursor position.

When searching, display in the Status the count of matches (especially when there were zero matches).

In diff mode, add a link to every file. Following it should take you directly to the file (perhaps based on a variable for the `strip`, similar to the `patch` command).

### List of buffers

## Prompt

When autocompletion of files fails, have a fail back:
  A second TAB that doesn't advance should do a deeper search: search in every path on which we have an open file.

## Commands

Improve "af":
  Add more structures to "af":
    BUFFER> run a command with the whole contents of the buffer
      (another possibility: run a command for each line in buffer (prompt))
  Switch it to use the "new" enter-applies-command (similar to "d") mode.

When running subcommands with aC, actually set variables "ARG0", "ARG1", "ARG2", "ARG3", with words in line...

Create some "barriers" that limit the number of subprocesses.  Set a limit for each.  Maybe as a special type of buffer?  Let it reload to show the state?
  Commands should by default go against a shared barrier, but should have a variable that specifies what barrier to use.

Persist undo history?

Make follow_end_of_file the default.

## Variables

atomic_lines should probably also apply to multiple cursors.

## VM

Add support for templates, so that we can do "vector<string>".

Improve polymorphism: support polymorphic methods (rather than only global functions).

Support in-line functions and/or lambda forms. Tricky.

Improve support for `for`: the environments aren't properly nested as they should be.

Don't crash on this: buffer.set_view_start_line(-1);

Allow extensions to define classes or structures.

### Client/server

## Misc

Support variables scoped at the Editor level (i.e. not specific to a given buffer).

Don't do any blocking operations.<|MERGE_RESOLUTION|>--- conflicted
+++ resolved
@@ -30,9 +30,6 @@
 
 Search: Should make sure to disable multi active cursors.
 
-<<<<<<< HEAD
-Have a 'weak-word' region very similar to word, but breaking at camel-case or underscore.
-
 * Improve reflow:
 
   * Have an "auto-reflow" mode? As soon as the text width is crossed, do a
@@ -41,8 +38,6 @@
 
   * On reflow, leave the cursor where it was?
 
-=======
->>>>>>> f8024e2d
 ## Navigation
 
 Improve "g", the current behavior is kind of annoying:
