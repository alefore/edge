--- conflicted
+++ resolved
@@ -1,8 +1,7 @@
 ## Display
 
-<<<<<<< HEAD
-* Consider using unicode watches to display duration, using exponential/logarithmic growth.
-=======
+Consider using unicode watches to display duration, using exponential/logarithmic growth.
+
 Fix a bug with buffers that are shown with fewer lines than mandated by their margins.
 
 Add a display mode for lines that wraps them at spaces (rather than just wherever they cross the boundary).
@@ -14,7 +13,6 @@
 Make the widgets work closer to nethack or a similar command-line game.
 
 When a line wraps, don't let it cut the scrollbar/syntax tree.
->>>>>>> 77991f43
 
 ### Syntax
 
