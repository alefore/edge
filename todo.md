## Display

Consider using unicode watches to display duration, using exponential/logarithmic growth.

Fix a bug with buffers that are shown with fewer lines than mandated by their margins.

Make the widgets work closer to nethack or similar command-line games.

`wrap_long_lines`:
* Make `j` and `k` scroll within the line.
* Adjust handing of margins to take into account lines that wrap.

Display the state of bool variables set different than their default values?

<<<<<<< HEAD
If a file is smaller than the screen (or available lines for its widget), show it centered (vertically) in the widget.
=======
Change the cursor when we're in `type` mode.
>>>>>>> 6351e258

### Syntax

Correctly handle: '\000'

Support more languages:
  - Python
  - Directory listings.
    - Perhaps have a bool that toggles 'stat' (show data about files)?
      Ideally this is done by the extensions!

## Editing

Implement delete of page.

For 'd': Add '?' (show modifiers available).

Add "pipe" command: select the region (similar to delete: line, paragraph, buffer...), and then prompt for a command. Pipe the contents of the region to the command, and replace them with the output of the command.

* Improve reflow:

  * Somehow integrate reflow (logic from `wrap_from_content`) with `reflow` script?

  * On reflow, leave the cursor where it was?

  * In a C++ file, handle multi-line strings better.
      printf("foo bar hey "
             "quux.");

* Improve multiple cursors:

  * Make sure that the section with the actual cursor is shown.

### Autocomplete

Add an AutoComplete mode that autocompletes based on the path.

In C++ mode, fix it to recognize full identifiers (rather than CamelCase).

## Navigation

Make M center the widget around the current line.

Improve "g", the current behavior is kind of annoying:
  There should be a way (other than pressing it again) to specify if it should ignore space.  Maybe a modifier can do it?

Honor the `margin_columns` variable.

Add a boolean variable `highlight_current_line` (default: false); when set, highlight the line with the current cursor position.

In diff mode, add a link to every file. Following it should take you directly to the file (perhaps based on a variable for the `strip`, similar to the `patch` command).

Make "ad" and "aw" and "ar" honor repetitions (pick the buffer from the buffer's list)? Tricky: how to distinguish "current" from "1st".

## Widgets

Improve the bindings used to navigate the widgets.

* Add a key binding that shows a tree map with every single buffer (from the BuffersList). The user can then quickly select which one to go to.

* Make hjkl move the active widget up/down/left/right.

## Prompt

When autocompletion of files fails, have a fail back:
  A second TAB that doesn't advance should do a deeper search: search in every path on which we have an open file.

When the prompt doesn't fit the screen, be smarter about what part to show? If it has a cursor, whatever is closest?

## Commands

Improve "af":
Add more structures to "af":
    BUFFER> run a command with the whole contents of the buffer
      (another possibility: run a command for each line in buffer (prompt))
  Switch it to use the "new" enter-applies-command (similar to "d") mode.

When running subcommands with aC, actually set variables "ARG0", "ARG1", "ARG2", "ARG3", with words in line...

Create some "barriers" that limit the number of subprocesses.  Set a limit for each.  Maybe as a special type of buffer?  Let it reload to show the state?
  Commands should by default go against a shared barrier, but should have a variable that specifies what barrier to use.

Persist undo history?

Make follow_end_of_file the default.

## Readability

## Testing

### Fuzz testing

* Add a parameter with a file with input to deliver to the editor at start up. When starting, before running the main loop, read that as a file, and feed it to the editor.

* Maybe add a flag that triggers that the editor exits #x ms after the main loop starts?

* Ideally, it runs with full terminal. Maybe add a parameter that instructs it to create a fake terminal and write to it? We'll need to figure out how to redirect that output to /dev/null. Perhaps it can fork a separate process that reads from it?

## Variables

## VM

Add support for templates, so that we can do "vector<string>".

Improve polymorphism: support polymorphic methods (rather than only global functions).

Support in-line functions and/or lambda forms. Tricky.

Improve support for `for`: the environments aren't properly nested as they should be.

Don't crash on this: buffer.set_view_start_line(-1);

Allow extensions to define classes or structures.

Support `LineColumn line;` (rather than having to use `LineColumn line = LineColumn();`).

### Client/server

## Bindings

* Improve repetitions handling: `a2g` should be equivalent to `2ag`

* Make a list of all keys and brainstorm bindings that could be given to them.

## Misc

Support variables scoped at the Editor level (i.e. not specific to a given buffer).

Don't do any blocking operations.

The first five times Edge runs, it should display a `help` message, perhaps at the top of the shell, and also in the SetStatus buffer.

Improve the help document:

* Add documentation string for VM functions/variables.<|MERGE_RESOLUTION|>--- conflicted
+++ resolved
@@ -12,11 +12,9 @@
 
 Display the state of bool variables set different than their default values?
 
-<<<<<<< HEAD
 If a file is smaller than the screen (or available lines for its widget), show it centered (vertically) in the widget.
-=======
+
 Change the cursor when we're in `type` mode.
->>>>>>> 6351e258
 
 ### Syntax
 
